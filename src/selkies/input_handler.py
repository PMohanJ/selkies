# This Source Code Form is subject to the terms of the Mozilla Public
# License, v. 2.0. If a copy of the MPL was not distributed with this
# file, You can obtain one at https://mozilla.org/MPL/2.0/.
#
# This file incorporates work covered by the following copyright and
# permission notice:
#
#   Licensed under the Apache License, Version 2.0 (the "License");
#   you may not use this file except in compliance with the License.
#   You may obtain a copy of the License at
#
#        http://www.apache.org/licenses/LICENSE-2.0
#
#   Unless required by applicable law or agreed to in writing, software
#   distributed under the License is distributed on an "AS IS" BASIS,
#   WITHOUT WARRANTIES OR CONDITIONS OF ANY KIND, either express or implied.
#   See the License for the specific language governing permissions and
#   limitations under the License.

import ctypes
import logging
import struct
import time
import asyncio
from asyncio import subprocess
import socket
import os
import base64
import io
import re
import json
from PIL import Image 

try:
    from xkbcommon import xkb
except ImportError:
    xkb = None

try:
    import pynput
    import Xlib
    from Xlib import display
    from Xlib import X
    from Xlib import XK
    from Xlib.ext import xfixes, xtest
    X11_LIBS_AVAILABLE = True
except ImportError:
    X11_LIBS_AVAILABLE = False
    pynput = None
    Xlib = None
    display = None
    X = None
    XK = None
    xfixes = None
    xtest = None
import msgpack
import distro

logger_webrtc_input = logging.getLogger("webrtc_input")
logger_selkies_gamepad = logging.getLogger("selkies_gamepad")

# EVDEV Event Codes (from linux/input-event-codes.h)
EV_SYN = 0x00
EV_KEY = 0x01
EV_REL = 0x02
EV_ABS = 0x03
EV_MSC = 0x04
SYN_REPORT = 0

# Mouse Button Codes (from linux/input-event-codes.h)
BTN_MOUSE = 0x110
BTN_LEFT = 0x110
BTN_RIGHT = 0x111
BTN_MIDDLE = 0x112
BTN_SIDE = 0x113
BTN_EXTRA = 0x114

# Gamepad Button Codes
BTN_A = 0x130       # Or BTN_SOUTH
BTN_B = 0x131       # Or BTN_EAST
BTN_C = 0x132       # Typically BTN_C in evdev, for matching XBox360 bitmask
BTN_X = 0x133       # Or BTN_NORTH
BTN_Y = 0x134       # Or BTN_WEST
BTN_Z = 0x135       # Typically BTN_Z in evdev, for matching XBox360 bitmask
BTN_TL = 0x136      # Left Bumper
BTN_TR = 0x137      # Right Bumper
BTN_SELECT = 0x13a  # Back button
BTN_START = 0x13b   # Start button
BTN_MODE = 0x13c    # Xbox/Guide button
BTN_THUMBL = 0x13d  # Left Thumbstick click
BTN_THUMBR = 0x13e  # Right Thumbstick click


# Absolute Axis Codes
ABS_X = 0x00
ABS_Y = 0x01
ABS_Z = 0x02      # Often Left Trigger
ABS_RX = 0x03
ABS_RY = 0x04
ABS_RZ = 0x05     # Often Right Trigger
ABS_HAT0X = 0x10
ABS_HAT0Y = 0x11

# JS Event types (from linux/joystick.h, used by the JS-like interface)
JS_EVENT_BUTTON = 0x01
JS_EVENT_AXIS = 0x02
JS_EVENT_INIT = 0x80

# For js_config_t struct packing for the C interposer
# These are the max sizes in the C struct js_config_t
INTERPOSER_MAX_BTNS = 512
INTERPOSER_MAX_AXES = 64
CONTROLLER_NAME_MAX_LEN = 255 
C_INTERPOSER_STRUCT_SIZE = 1360

# Max clipboard chunk size
CLIPBOARD_CHUNK_SIZE = 750 * 1024 

# For mouse input to send fake back and forward events
KEYSYM_ALT_L = 0xFFE9     # Left Alt keysym
KEYSYM_LEFT_ARROW = 0xFF51 # Left Arrow keysym
KEYSYM_RIGHT_ARROW = 0xFF53# Right Arrow keysym

# Import keysyms
try:
    from .server_keysym_map import X11_KEYSYM_MAP
except ImportError:
    logger_webrtc_input = logging.getLogger("webrtc_input_fallback_map_import")
    logger_webrtc_input.warning(
        "server_keysym_map.py not found or X11_KEYSYM_MAP not defined. "
        "Keysym mapping will rely entirely on fallback."
    )
    X11_KEYSYM_MAP = {}

class JsConfigCtypes(ctypes.Structure):
    _fields_ = [
        ("name", ctypes.c_char * CONTROLLER_NAME_MAX_LEN),
        ("vendor", ctypes.c_uint16),
        ("product", ctypes.c_uint16),
        ("version", ctypes.c_uint16),
        ("num_btns", ctypes.c_uint16),
        ("num_axes", ctypes.c_uint16),
        ("btn_map", ctypes.c_uint16 * INTERPOSER_MAX_BTNS),
        ("axes_map", ctypes.c_uint8 * INTERPOSER_MAX_AXES)
    ]

    def pack_to_bytes(self):
        # This format string MUST exactly match the order and types in _fields_
        # and the C struct, assuming standard C packing ('=').
        # '=' means standard C types, native byte order, and proper padding.
        # 's' for char array (name) - ctypes.c_char * X is like char[X]
        # 'H' for uint16_t
        # 'B' for uint8_t
        # 'x' can be used for explicit padding if needed, but '=' should handle most.

        # Construct the format string dynamically based on constants
        # This is robust if INTERPOSER_MAX_BTNS or AXES changes.
        f"={CONTROLLER_NAME_MAX_LEN}sHHHHH{INTERPOSER_MAX_BTNS}H{INTERPOSER_MAX_AXES}B"
        
        # Ensure name is bytes and correctly truncated/padded for fixed-size char array
        name_bytes = self.name.encode('utf-8')[:CONTROLLER_NAME_MAX_LEN]
        # Pad with nulls if shorter than CONTROLLER_NAME_MAX_LEN
        name_bytes = name_bytes.ljust(CONTROLLER_NAME_MAX_LEN, b'\0')

        return struct.pack(
            pack_format,
            name_bytes, # Must be bytes
            self.vendor,
            self.product,
            self.version,
            self.num_btns,
            self.num_axes,
            *self.btn_map,  # Unpack the array
            *self.axes_map   # Unpack the array
        )

# Get the size of the C-compatible struct
EXPECTED_C_STRUCT_SIZE = ctypes.sizeof(JsConfigCtypes)
logging.info(f"Expected C js_config_t size (from ctypes): {EXPECTED_C_STRUCT_SIZE} bytes")


ABS_MIN_VAL = -32767
ABS_MAX_VAL = 32767
ABS_TRIGGER_MIN_VAL = 0 # Triggers often 0-255 or 0-1023 for EVDEV
ABS_TRIGGER_MAX_VAL = 255 # Or 1023, or ABS_MAX_VAL depending on driver expectation
ABS_HAT_MIN_VAL = -1
ABS_HAT_MAX_VAL = 1

STANDARD_XPAD_CONFIG = {
    "name": "Microsoft X-Box 360 pad",
    "vendor_id": 0x045e,
    "product_id": 0x028e,
    "version": 0x0114,

    # EVDEV codes. The order here defines our internal abstract button indices.
    # This list is now cleaned up to match a standard controller layout.
    "btn_map": [
        BTN_A,      # Internal abstract button 0
        BTN_B,      # Internal abstract button 1
        BTN_X,      # Internal abstract button 2
        BTN_Y,      # Internal abstract button 3
        BTN_TL,     # Internal abstract button 4 (Left Bumper)
        BTN_TR,     # Internal abstract button 5 (Right Bumper)
        BTN_SELECT, # Internal abstract button 6 (Back)
        BTN_START,  # Internal abstract button 7 (Start)
        BTN_MODE,   # Internal abstract button 8 (Xbox Guide)
        BTN_THUMBL, # Internal abstract button 9 (Left Stick Click)
        BTN_THUMBR, # Internal abstract button 10 (Right Stick Click)
    ],

    # EVDEV codes for axes. The order defines internal abstract axis indices.
    "axes_map": [
        ABS_X,     # Internal abstract axis 0 (Left Stick X)
        ABS_Y,     # Internal abstract axis 1 (Left Stick Y)
        ABS_Z,     # Internal abstract axis 2 (Left Trigger)
        ABS_RX,    # Internal abstract axis 3 (Right Stick X)
        ABS_RY,    # Internal abstract axis 4 (Right Stick Y)
        ABS_RZ,    # Internal abstract axis 5 (Right Trigger)
        ABS_HAT0X, # Internal abstract axis 6 (D-Pad X)
        ABS_HAT0Y  # Internal abstract axis 7 (D-Pad Y)
    ],

    "mapping": {
        # Maps client button numbers to our internal abstract button *indices*.
        # With the cleaned up btn_map, this is now much simpler.
        "btns": { # client_btn_idx -> internal_abstract_btn_idx
            0: 0,  # Client A -> internal index 0 (BTN_A)
            1: 1,  # Client B -> internal index 1 (BTN_B)
            2: 2,  # Client X -> internal index 2 (BTN_X)
            3: 3,  # Client Y -> internal index 3 (BTN_Y)
            4: 4,  # Client LB -> internal index 4 (BTN_TL)
            5: 5,  # Client RB -> internal index 5 (BTN_TR)
            8: 6,  # Client Select/Back -> internal index 6 (BTN_SELECT)
            9: 7,  # Client Start -> internal index 7 (BTN_START)
            10: 9, # Client Left Stick Press -> internal index 9 (BTN_THUMBL)
            11: 10,# Client Right Stick Press -> internal index 10 (BTN_THUMBR)
            16: 8, # Client Xbox/Home -> internal index 8 (BTN_MODE)
        },
        "axes": { # client_axis_idx -> internal_abstract_axis_idx
            0: 0, # Client Left Stick X  -> internal index 0 (ABS_X)
            1: 1, # Client Left Stick Y  -> internal index 1 (ABS_Y)
            2: 3, # Client Right Stick X -> internal index 3 (ABS_RX)
            3: 4, # Client Right Stick Y -> internal index 4 (ABS_RY)
        },
        # Client buttons that map to an internal abstract axis
        "client_btns_to_internal_axes": {
            6: 2, # Client Btn 6 (LT) -> internal axis 2 (ABS_Z)
            7: 5, # Client Btn 7 (RT) -> internal axis 5 (ABS_RZ)
        },
        # Client DPad buttons map to internal abstract HAT axes
        "dpad_to_hat": {
            # client_btn_idx -> (internal_abstract_axis_idx_for_HAT, hat_direction_value)
            12: (7, -1), # Up    -> internal axis 7 (ABS_HAT0Y), value -1
            13: (7, 1),  # Down  -> internal axis 7 (ABS_HAT0Y), value 1
            14: (6, -1), # Left  -> internal axis 6 (ABS_HAT0X), value -1
            15: (6, 1),  # Right -> internal axis 6 (ABS_HAT0X), value 1
        },
        "trigger_internal_abstract_axis_indices": [2, 5],
        "hat_internal_abstract_axis_indices": [6, 7],
    }
}

# --- Event Packing Functions ---
def get_js_event_packed(ev_type, number, value):
    """Packs a js_event struct."""
    # struct js_event { __u32 time; __s16 value; __u8 type; __u8 number; };
    ts_ms = int(time.time() * 1000) & 0xFFFFFFFF # Ensure it fits in u32
    return struct.pack("=IhbB", ts_ms, int(value), ev_type, number)

def get_evdev_events_packed(ev_type, ev_code, ev_value, client_arch_bits):
    """Packs an input_event struct and a SYN_REPORT, using client architecture for timeval."""
    # struct input_event { struct timeval time; __u16 type; __u16 code; __s32 value; };
    # struct timeval { time_t tv_sec; suseconds_t tv_usec; };
    # time_t and suseconds_t are 'long' on 32-bit, 'long long' (usually) on 64-bit for tv_sec,
    # and 'long' for tv_usec. The C interposer sends sizeof(unsigned long).
    
    now = time.time()
    ts_sec = int(now)
    ts_usec = int((now - ts_sec) * 1_000_000)

    if client_arch_bits == 64: # Assuming 'long' is 8 bytes for timeval members on 64-bit client
        timeval_fmt = "qq" # tv_sec (long long), tv_usec (long long)
    else: # Assuming 'long' is 4 bytes for timeval members on 32-bit client
        timeval_fmt = "ll" # tv_sec (long), tv_usec (long)
    
    event_fmt = f"={timeval_fmt}HHi" # Native byte order, timeval, type, code, value

    event_data = struct.pack(event_fmt, ts_sec, ts_usec, ev_type, ev_code, int(ev_value))
    syn_event_data = struct.pack(event_fmt, ts_sec, ts_usec, EV_SYN, SYN_REPORT, 0)
    return event_data + syn_event_data

def normalize_axis_value(client_value, is_trigger, is_hat, for_js_event=False):
    """
    Normalizes client axis value.
    If for_js_event is True and is_hat is True, it scales to the full axis range.
    """
    if is_hat:
        hat_val = int(max(ABS_HAT_MIN_VAL, min(ABS_HAT_MAX_VAL, round(client_value))))
        if for_js_event:
            # For JS, D-pad axes need to be full range, not -1/0/1
            return hat_val * ABS_MAX_VAL
        else:
            # For EVDEV, HAT values are -1, 0, or 1
            return hat_val
    if is_trigger: # Client sends 0.0 to 1.0
        # For JS and EVDEV, triggers are often treated as regular axes.
        # Map 0..1 to -32k..+32k for consistency, some drivers map to 0..255.
        # This mapping ensures it works like an analog input.
        return int(ABS_MIN_VAL + client_value * (ABS_MAX_VAL - ABS_MIN_VAL))
    # Regular axis: client sends -1.0 to 1.0
    return int(ABS_MIN_VAL + ((client_value + 1) / 2) * (ABS_MAX_VAL - ABS_MIN_VAL))


class GamepadMapper:
    def __init__(self, config_template, client_input_name, client_num_btns, client_num_axes):
        self.config = config_template
        self.client_input_name = client_input_name

    def get_mapped_events(self, client_event_idx, client_value, is_button_event):
        internal_abstract_idx = -1
        is_trigger_axis = False
        is_hat_axis = False
        target_evdev_type = None
        final_value = 0 # This will be the raw value from the client or dpad direction

        if is_button_event:
            if client_event_idx in self.config["mapping"]["dpad_to_hat"]:
                internal_abstract_idx, hat_direction_value = self.config["mapping"]["dpad_to_hat"][client_event_idx]
                is_hat_axis = True
                target_evdev_type = EV_ABS
                final_value = hat_direction_value * int(client_value)
            elif client_event_idx in self.config["mapping"]["client_btns_to_internal_axes"]:
                internal_abstract_idx = self.config["mapping"]["client_btns_to_internal_axes"][client_event_idx]
                is_trigger_axis = internal_abstract_idx in self.config["mapping"]["trigger_internal_abstract_axis_indices"]
                target_evdev_type = EV_ABS
                final_value = client_value
            else:
                internal_abstract_idx = self.config["mapping"]["btns"].get(client_event_idx)
                target_evdev_type = EV_KEY
                final_value = int(client_value)
        else: # Axis event
            internal_abstract_idx = self.config["mapping"]["axes"].get(client_event_idx)
            is_trigger_axis = internal_abstract_idx in self.config["mapping"]["trigger_internal_abstract_axis_indices"]
            is_hat_axis = internal_abstract_idx in self.config["mapping"]["hat_internal_abstract_axis_indices"]
            target_evdev_type = EV_ABS
            final_value = client_value

        if internal_abstract_idx is None or internal_abstract_idx < 0:
            return None

        # 2. Get EVDEV code and normalized values for both JS and EVDEV
        evdev_code = -1
        js_event_value = 0
        evdev_event_value = 0

        if target_evdev_type == EV_KEY:
            if 0 <= internal_abstract_idx < len(self.config["btn_map"]):
                evdev_code = self.config["btn_map"][internal_abstract_idx]
                js_event_value = evdev_event_value = final_value # 0 or 1
            else: return None
        elif target_evdev_type == EV_ABS:
            if 0 <= internal_abstract_idx < len(self.config["axes_map"]):
                evdev_code = self.config["axes_map"][internal_abstract_idx]
                # Calculate values separately for JS and EVDEV
                js_event_value = normalize_axis_value(final_value, is_trigger_axis, is_hat_axis, for_js_event=True)
                evdev_event_value = normalize_axis_value(final_value, is_trigger_axis, is_hat_axis, for_js_event=False)
            else: return None
        else:
            return None

        # 3. Create event data/templates
        if evdev_code != -1:
            js_event_type = JS_EVENT_BUTTON if target_evdev_type == EV_KEY else JS_EVENT_AXIS
            js_event_data = get_js_event_packed(js_event_type, internal_abstract_idx, js_event_value)
            
            evdev_event_template = (target_evdev_type, evdev_code, evdev_event_value)
            
            return {'js_event_data': js_event_data, 'evdev_event_template': evdev_event_template}
        
        return None

class SelkiesGamepad:
    def __init__(self, js_interposer_socket_path, evdev_interposer_socket_path, loop=None):
        self.js_sock_path = js_interposer_socket_path
        self.evdev_sock_path = evdev_interposer_socket_path
        self.loop = loop or asyncio.get_event_loop()
        
        self.mapper = None # Set by set_config
        self.config_payload_cache = None # Cache for js_config_t

        self.js_server = None
        self.evdev_server = None
        self.js_clients = {} # {writer: {'arch_bits': bits}}
        self.evdev_clients = {} # {writer: {'arch_bits': bits}}
        
        self.events_queue = asyncio.Queue()
        self.running = False
        self._event_processor_task = None

    def set_config(self, client_input_name, client_num_btns, client_num_axes):
        self.mapper = GamepadMapper(STANDARD_XPAD_CONFIG, client_input_name, client_num_btns, client_num_axes)
        
        js_idx = 0 
        match = re.search(r"selkies_js(\d+)\.sock$", self.js_sock_path)
        if match:
            js_idx = int(match.group(1))
        else:
            logger_selkies_gamepad.warning(
                f"Failed to parse js_index from {self.js_sock_path}, "
                f"defaulting to 0 for payload name generation if needed."
            )

        payload_controller_config = {
            "name": STANDARD_XPAD_CONFIG.get("name", f"Selkies Virtual JS{js_idx}"),
            "vendor_id": STANDARD_XPAD_CONFIG.get("vendor_id", 0x0000),
            "product_id": STANDARD_XPAD_CONFIG.get("product_id", 0x0000),
            "version": STANDARD_XPAD_CONFIG.get("version_id", 0x0100), 
            "buttons": STANDARD_XPAD_CONFIG.get("btn_map", []), 
            "axes": STANDARD_XPAD_CONFIG.get("axes_map", [])
        }
        
        self.config_payload_cache = self._make_interposer_config_payload(js_idx, payload_controller_config)
        
        logger_selkies_gamepad.info(
            f"Gamepad configured. JS socket: {self.js_sock_path}, EVDEV socket: {self.evdev_sock_path}. "
            f"Using fixed config: {STANDARD_XPAD_CONFIG['name']}"
        )

    def _make_interposer_config_payload(self, js_index: int, controller_config: dict) -> bytes:
        """
        Creates the configuration payload (js_config_t) to be sent to the C interposer.
        Ensures the payload is exactly C_INTERPOSER_STRUCT_SIZE (1360 bytes).
        """
        try:
            name_str = controller_config.get("name", f"Selkies Virtual JS{js_index}")
            name_bytes_utf8 = name_str.encode('utf-8')
            if len(name_bytes_utf8) >= CONTROLLER_NAME_MAX_LEN:
                name_bytes_for_pack = name_bytes_utf8[:CONTROLLER_NAME_MAX_LEN - 1] + b'\0'
            else:
                name_bytes_for_pack = name_bytes_utf8.ljust(CONTROLLER_NAME_MAX_LEN, b'\0')

            if len(name_bytes_for_pack) != CONTROLLER_NAME_MAX_LEN:
                 logging.error(f"CRITICAL: name_bytes_for_pack is not {CONTROLLER_NAME_MAX_LEN} bytes long! Got {len(name_bytes_for_pack)}")
                 return b'\0' * C_INTERPOSER_STRUCT_SIZE

            raw_vendor = controller_config.get("vendor_id")
            if isinstance(raw_vendor, str):
                vendor_id = int(raw_vendor, 16)
            elif isinstance(raw_vendor, int):
                vendor_id = raw_vendor
            else: # Default if key missing or type is wrong
                vendor_id = 0x045e # Default Xbox vendor
            raw_product = controller_config.get("product_id")
            if isinstance(raw_product, str):
                product_id = int(raw_product, 16)
            elif isinstance(raw_product, int):
                product_id = raw_product
            else: # Default
                product_id = 0x028e # Default Xbox product
            raw_version = controller_config.get("version") # Using "version" as the key
            if isinstance(raw_version, str):
                version_id = int(raw_version, 16)
            elif isinstance(raw_version, int):
                version_id = raw_version
            else: # Default
                version_id = 0x0114 # Default Xbox version

            buttons_evdev_codes = controller_config.get("buttons", [])
            axes_evdev_codes = controller_config.get("axes", [])

            num_actual_btns = len(buttons_evdev_codes)
            num_actual_axes = len(axes_evdev_codes)

            padded_btn_map_for_pack = list(buttons_evdev_codes)
            if len(padded_btn_map_for_pack) > INTERPOSER_MAX_BTNS:
                logging.warning(f"Controller '{name_str}' has {len(padded_btn_map_for_pack)} buttons, truncating to {INTERPOSER_MAX_BTNS} for config.")
                padded_btn_map_for_pack = padded_btn_map_for_pack[:INTERPOSER_MAX_BTNS]
                # num_actual_btns is already set correctly to the original length before potential truncation for the array
            else:
                padded_btn_map_for_pack.extend([0] * (INTERPOSER_MAX_BTNS - len(padded_btn_map_for_pack)))

            padded_axes_map_for_pack = list(axes_evdev_codes)
            if len(padded_axes_map_for_pack) > INTERPOSER_MAX_AXES:
                logging.warning(f"Controller '{name_str}' has {len(padded_axes_map_for_pack)} axes, truncating to {INTERPOSER_MAX_AXES} for config.")
                padded_axes_map_for_pack = padded_axes_map_for_pack[:INTERPOSER_MAX_AXES]
                # num_actual_axes is already set
            else:
                padded_axes_map_for_pack.extend([0] * (INTERPOSER_MAX_AXES - len(padded_axes_map_for_pack)))

            # Base format string for the actual data fields
            base_struct_fmt = f"={CONTROLLER_NAME_MAX_LEN}sxHHHHH{INTERPOSER_MAX_BTNS}H{INTERPOSER_MAX_AXES}B"
            
            # Calculate size of the base structure without any explicit end padding
            size_without_explicit_end_padding = struct.calcsize(base_struct_fmt) # Should be 1353

            # Calculate how much padding is needed to reach the C struct's total size
            padding_needed = C_INTERPOSER_STRUCT_SIZE - size_without_explicit_end_padding

            if padding_needed < 0:
                logging.error(
                    f"CRITICAL STRUCT SIZE ERROR: Python base packed size ({size_without_explicit_end_padding}) "
                    f"is larger than C interposer expected size ({C_INTERPOSER_STRUCT_SIZE}). "
                    f"This means constants (MAX_BTNS, MAX_AXES, NAME_LEN) or field types/order "
                    f"differ between Python 'base_struct_fmt' and C 'js_config_t'."
                )
                return b'\0' * C_INTERPOSER_STRUCT_SIZE

            # Final format string including the calculated padding at the end
            struct_fmt = f"{base_struct_fmt}{padding_needed}x"
            
            # Verify the final Python packed size matches the C expectation
            python_final_packed_size = struct.calcsize(struct_fmt)
            if python_final_packed_size != C_INTERPOSER_STRUCT_SIZE:
                # This should ideally not be hit if padding_needed was calculated correctly
                logging.error(
                    f"CRITICAL FINAL PYTHON PACKED SIZE MISMATCH for js_config_t! "
                    f"C interposer expects: {C_INTERPOSER_STRUCT_SIZE}, "
                    f"Python struct.pack calculated final size: {python_final_packed_size} using format '{struct_fmt}'. "
                    f"This indicates an issue with padding calculation logic or the base_struct_fmt."
                )
                return b'\0' * C_INTERPOSER_STRUCT_SIZE

            logging.debug(f"Using final struct_fmt: '{struct_fmt}' for js_config, packing to size {python_final_packed_size}")

            payload_args = [
                name_bytes_for_pack,    # char name[CONTROLLER_NAME_MAX_LEN]
                vendor_id,              # uint16_t vendor
                product_id,             # uint16_t product
                version_id,             # uint16_t version
                num_actual_btns,        # uint16_t num_btns (actual count)
                num_actual_axes,        # uint16_t num_axes (actual count)
            ]
            # Add elements of the padded button map array
            payload_args.extend(padded_btn_map_for_pack) # uint16_t btn_map[INTERPOSER_MAX_BTNS]
            # Add elements of the padded axes map array
            payload_args.extend(padded_axes_map_for_pack)  # uint8_t axes_map[INTERPOSER_MAX_AXES]
            # The 'x' padding specifier in struct_fmt does not take arguments in payload_args

            payload = struct.pack(struct_fmt, *payload_args)

            log_display_name = name_bytes_for_pack.split(b'\0',1)[0].decode('utf-8', errors='replace')
            logging.info(f"Packed js_config payload for '{name_str}' (js{js_index}): "
                         f"len={len(payload)} bytes. "
                         f"Name='{log_display_name}', "
                         f"Vendor=0x{vendor_id:04x}, Product=0x{product_id:04x}, Version=0x{version_id:04x}, "
                         f"Reported Buttons={num_actual_btns} (Array capacity: {INTERPOSER_MAX_BTNS}), "
                         f"Reported Axes={num_actual_axes} (Array capacity: {INTERPOSER_MAX_AXES})")
            
            if len(payload) != C_INTERPOSER_STRUCT_SIZE:
                logging.error(f"FINAL PAYLOAD SIZE MISMATCH AFTER PACKING! Expected {C_INTERPOSER_STRUCT_SIZE}, got {len(payload)}. This is very bad.")
                return b'\0' * C_INTERPOSER_STRUCT_SIZE
            return payload

        except struct.error as e:
            # Ensure struct_fmt is defined for the error message if an error occurs before its assignment
            current_struct_fmt = struct_fmt if 'struct_fmt' in locals() else (base_struct_fmt if 'base_struct_fmt' in locals() else "undefined")
            logging.error(f"Error packing joystick config for js{js_index} with format '{current_struct_fmt}': {e}")
            config_to_log = controller_config if 'controller_config' in locals() else {}
            logging.error(f"Controller config was: {config_to_log}")
            return b'\0' * C_INTERPOSER_STRUCT_SIZE
        except Exception as e:
            config_to_log = controller_config if 'controller_config' in locals() else {}
            logging.exception(f"Unexpected error creating interposer config payload for js{js_index} with config {config_to_log}: {e}")
            return b'\0' * C_INTERPOSER_STRUCT_SIZE

    async def _handle_interposer_client(self, reader, writer, is_evdev_socket):
        peername = writer.get_extra_info('peername') 
        socket_type_str = "EVDEV" if is_evdev_socket else "JS"
        clients_dict = self.evdev_clients if is_evdev_socket else self.js_clients
        sock_path = self.evdev_sock_path if is_evdev_socket else self.js_sock_path
        log_prefix = f"Gamepad {sock_path} Client {peername} ({socket_type_str}):"
        logger_selkies_gamepad.info(f"{log_prefix} Handler started.")

        try:
            # 1. Send config payload
            if not self.config_payload_cache:
                logger_selkies_gamepad.error(f"{log_prefix} Config payload not ready. Aborting handler.")
                return
            logger_selkies_gamepad.info(f"{log_prefix} Preparing to send config payload. Length: {len(self.config_payload_cache)}, Expected C size: {EXPECTED_C_STRUCT_SIZE}, First 16 bytes: {self.config_payload_cache[:16].hex()}")
            writer.write(self.config_payload_cache)
            await writer.drain()
            await asyncio.sleep(1)
            logger_selkies_gamepad.debug(f"{log_prefix} Sent config payload.")

            # 2. Read 1-byte architecture specifier
            arch_byte = await reader.readexactly(1)
            client_sizeof_long = struct.unpack("=B", arch_byte)[0]
            client_arch_bits = client_sizeof_long * 8
            logger_selkies_gamepad.info(f"{log_prefix} Received arch specifier: {client_sizeof_long} bytes ({client_arch_bits}-bit).")
            
            clients_dict[writer] = {'arch_bits': client_arch_bits}
            logger_selkies_gamepad.info(f"{log_prefix} Added to active list. Total {socket_type_str} clients: {len(clients_dict)}.")

            # Keep connection alive
            while self.running and not writer.is_closing():
                await asyncio.sleep(0.1) 
            
            if not self.running:
                logger_selkies_gamepad.info(f"{log_prefix} Exiting handler normally because self.running is False.")
            if writer.is_closing():
                logger_selkies_gamepad.info(f"{log_prefix} Exiting handler normally because writer.is_closing() is True (client likely closed connection).")

        except (asyncio.IncompleteReadError, ConnectionResetError, BrokenPipeError) as e:
            logger_selkies_gamepad.info(f"{log_prefix} Disconnected (expected error): {type(e).__name__} - {e}")
        except Exception as e:
            logger_selkies_gamepad.error(f"{log_prefix} Unhandled error in handler: {e}", exc_info=True)
        finally:
            logger_selkies_gamepad.info(f"{log_prefix} Entering finally block.")
            if writer in clients_dict:
                del clients_dict[writer]
                logger_selkies_gamepad.info(f"{log_prefix} Removed from active list. Total {socket_type_str} clients now: {len(clients_dict)}.")
            else:
                logger_selkies_gamepad.warning(f"{log_prefix} Writer not found in active list during finally block.")

            if not writer.is_closing():
                logger_selkies_gamepad.info(f"{log_prefix} Explicitly closing writer in finally block.")
                writer.close()
                try: await writer.wait_closed() 
                except AttributeError: pass # wait_closed might not exist on all stream types or states
            logger_selkies_gamepad.info(f"{log_prefix} Handler finished.")

    async def _run_single_server(self, interposer_socket_path, is_evdev_socket):
        sock_dir = os.path.dirname(interposer_socket_path)
        if sock_dir and not os.path.exists(sock_dir):
            try: os.makedirs(sock_dir, exist_ok=True)
            except OSError as e:
                logger_selkies_gamepad.error(f"Failed to create directory {sock_dir} for socket: {e}")
                return None
        
        if os.path.exists(interposer_socket_path):
            try:
                os.unlink(interposer_socket_path)
                logger_selkies_gamepad.debug(f"Removed existing socket file: {interposer_socket_path}")
            except OSError as e:
                logger_selkies_gamepad.warning(f"Could not remove existing file at {interposer_socket_path}: {e}. Bind might fail.")

        try:
            server = await asyncio.start_unix_server(
                lambda r, w: self._handle_interposer_client(r, w, is_evdev_socket),
                path=interposer_socket_path
            )
            addr = server.sockets[0].getsockname() if server.sockets else interposer_socket_path
            logger_selkies_gamepad.info(f"{'EVDEV' if is_evdev_socket else 'JS'} interposer server listening on {addr}")
            return server
        except Exception as e:
            logger_selkies_gamepad.error(f"Failed to start {'EVDEV' if is_evdev_socket else 'JS'} server on {interposer_socket_path}: {e}", exc_info=True)
            return None

    async def run_servers(self):
        if not self.mapper:
            logger_selkies_gamepad.error("Mapper not set. Call set_config() before run_servers().")
            return

        self.running = True
        if self._event_processor_task is None or self._event_processor_task.done():
            self._event_processor_task = asyncio.create_task(self._process_event_queue())

        self.js_server = await self._run_single_server(self.js_sock_path, is_evdev_socket=False)
        self.evdev_server = await self._run_single_server(self.evdev_sock_path, is_evdev_socket=True)

        if not self.js_server and not self.evdev_server:
            logger_selkies_gamepad.error("Neither JS nor EVDEV interposer server could be started. Stopping.")
            self.running = False
            if self._event_processor_task and not self._event_processor_task.done():
                self._event_processor_task.cancel()
            return
        
        while self.running:
            await asyncio.sleep(1)
        logger_selkies_gamepad.info("run_servers loop exited.")

    def send_event(self, client_event_idx, client_value, is_button_event):
        if not self.mapper or not self.running:
            return
        event_package = self.mapper.get_mapped_events(client_event_idx, client_value, is_button_event)
        if event_package:
            logger_selkies_gamepad.debug(f"Gamepad {self.js_sock_path}: Queuing event: {event_package}")
            self.events_queue.put_nowait(event_package)

    async def _process_event_queue(self):
        logger_selkies_gamepad.info(f"Gamepad {self.js_sock_path}: Event processor started.")
        while self.running:
            try:
                event_package = await self.events_queue.get()
                if event_package is None: # Sentinel for shutdown
                    self.events_queue.task_done()
                    break
                
                logger_selkies_gamepad.debug(f"Gamepad {self.js_sock_path}: Dequeued event: {event_package}")
                
                js_data = event_package.get('js_event_data')
                evdev_template = event_package.get('evdev_event_template') 

                # Send to JS clients
                if js_data:
                    for i, (writer, client_info) in enumerate(list(self.js_clients.items())):
                        if not writer.is_closing():
                            try:
                                writer.write(js_data)
                                await writer.drain()
                                logger_selkies_gamepad.debug(f"Gamepad {self.js_sock_path}: JS event drained to client #{i}.")
                            except (ConnectionResetError, BrokenPipeError): pass 
                            except Exception as e: 
                                logger_selkies_gamepad.error(f"Error sending to JS client #{i}: {e}", exc_info=True) 
                
                # Send to EVDEV clients
                if evdev_template:
                    ev_type, ev_code, ev_value = evdev_template
                    for i, (writer, client_info) in enumerate(list(self.evdev_clients.items())):
                        if not writer.is_closing():
                            try:
                                client_arch_bits = client_info.get('arch_bits', 64) 
                                evdev_data = get_evdev_events_packed(ev_type, ev_code, ev_value, client_arch_bits)
                                writer.write(evdev_data)
                                await writer.drain()
                                logger_selkies_gamepad.debug(f"Gamepad {self.js_sock_path}: EVDEV event drained to client #{i}.")
                            except (ConnectionResetError, BrokenPipeError): pass 
                            except Exception as e: 
                                logger_selkies_gamepad.error(f"Error sending to EVDEV client #{i}: {e}", exc_info=True)
                
                self.events_queue.task_done()
            except asyncio.CancelledError:
                logger_selkies_gamepad.info(f"Gamepad {self.js_sock_path}: Event processor task cancelled.")
                break
            except Exception as e:
                logger_selkies_gamepad.error(f"Gamepad {self.js_sock_path}: Unhandled error in event processor: {e}", exc_info=True)
        logger_selkies_gamepad.info(f"Gamepad {self.js_sock_path}: Event processor stopped.")


    async def close(self):
        logger_selkies_gamepad.info(f"Closing gamepad services for JS:{self.js_sock_path}, EVDEV:{self.evdev_sock_path}")
        self.running = False

        if self.js_server:
            self.js_server.close()
            try: await self.js_server.wait_closed()
            except AttributeError: pass
            self.js_server = None
            logger_selkies_gamepad.info(f"JS interposer server {self.js_sock_path} closed.")
        if self.evdev_server:
            self.evdev_server.close()
            try: await self.evdev_server.wait_closed()
            except AttributeError: pass
            self.evdev_server = None
            logger_selkies_gamepad.info(f"EVDEV interposer server {self.evdev_sock_path} closed.")

        for writer in list(self.js_clients.keys()):
            if not writer.is_closing(): writer.close()
        self.js_clients.clear()
        for writer in list(self.evdev_clients.keys()):
            if not writer.is_closing(): writer.close()
        self.evdev_clients.clear()
        
        if self._event_processor_task and not self._event_processor_task.done():
            try:
                self.events_queue.put_nowait(None) 
                await asyncio.wait_for(self._event_processor_task, timeout=2.0)
            except asyncio.TimeoutError:
                logger_selkies_gamepad.warning("Event processor task timed out on close, cancelling.")
                self._event_processor_task.cancel()
            except asyncio.CancelledError:
                pass 
            except Exception as e:
                logger_selkies_gamepad.error(f"Exception stopping event processor: {e}")
        self._event_processor_task = None
        
        for sock_path in [self.js_sock_path, self.evdev_sock_path]:
            if sock_path and os.path.exists(sock_path):
                try:
                    os.unlink(sock_path)
                    logger_selkies_gamepad.info(f"Removed socket file: {sock_path}")
                except OSError as e:
                    logger_selkies_gamepad.warning(f"Could not remove socket file {sock_path} on close: {e}")
        
        logger_selkies_gamepad.info(f"Gamepad services fully closed.")


# --- WebRTCInput Class ---
class WebRTCInputError(Exception): pass

class WebRTCInput:
    def __init__(
        self,
        gst_webrtc_app,
        uinput_mouse_socket_path="",
        js_socket_path_prefix="/tmp", 
        enable_clipboard="",
        enable_binary_clipboard="",
        enable_cursors=True,
        cursor_size=16, 
        cursor_scale=1.0,
        cursor_debug=False,
        max_cursor_size=32,
        data_server_instance=None,
<<<<<<< HEAD
        upload_dir=None
=======
        is_wayland=False,
>>>>>>> 159656df
    ):
        self.active_shortcut_modifiers = set()
        self.SHORTCUT_MODIFIER_XKEY_NAMES = {
            'Control_L', 'Control_R', 
            'Alt_L', 'Alt_R', 
            'Super_L', 'Super_R',
            'Meta_L', 'Meta_R'
        }
        self.active_modifiers = set()
        self.atomically_typed_keys = set()
        self.MODIFIER_KEYSYMS = {
            65505, 65506,  # Shift_L, Shift_R
            65507, 65508,  # Control_L, Control_R
            65513, 65514,  # Alt_L, Alt_R
            65027,        # ISO_Level3_Shift (AltGr)
            65511, 65512,  # Meta_L, Meta_R / Super_L, Super_R
        }
        self.gst_webrtc_app = gst_webrtc_app
        self.loop = asyncio.get_event_loop()
        self.js_socket_path_prefix = js_socket_path_prefix
        self.num_gamepads = 4 
        self.gamepad_instances = {}
        self.client_gamepad_associations = {} 

        self.clipboard_running = False
        self.uinput_mouse_socket_path = uinput_mouse_socket_path
        self.uinput_mouse_socket = None
        self.enable_clipboard = enable_clipboard
        self.enable_binary_clipboard = enable_binary_clipboard
        self.enable_cursors = enable_cursors
        self.cursors_running = False
        self.cursor_scale = cursor_scale
        self.cursor_size = cursor_size
        self.cursor_debug = cursor_debug
        self.max_cursor_size = max_cursor_size
        self.system_dpi = 96.0
        self.cursor_size_cap = max_cursor_size
        self.keyboard = None
        self.mouse = None
        self.xdisplay = None
        self.button_mask = 0
        self.last_x = -1
        self.last_y = -1
        self.ping_start = None

        self.upload_dir = upload_dir
        self.upload_dir_path = None
        self.active_uploads_by_path_conn = {}
        self.active_upload_target_path_conn = None
        
        self.on_video_encoder_bit_rate = lambda bitrate: logger_webrtc_input.warning("unhandled on_video_encoder_bit_rate")
        self.on_audio_encoder_bit_rate = lambda bitrate: logger_webrtc_input.warning("unhandled on_audio_encoder_bit_rate")
        self.on_mouse_pointer_visible = lambda visible: logger_webrtc_input.warning("unhandled on_mouse_pointer_visible")
        self.on_clipboard_read = self._on_clipboard_read
        self.on_set_fps = lambda fps: logger_webrtc_input.warning("unhandled on_set_fps")
        self.on_set_enable_resize = lambda enable_resize, res: logger_webrtc_input.warning("unhandled on_set_enable_resize")
        self.on_client_fps = lambda fps: logger_webrtc_input.warning("unhandled on_client_fps")
        self.on_client_latency = lambda latency: logger_webrtc_input.warning("unhandled on_client_latency")
        self.on_resize = lambda res: logger_webrtc_input.warning("unhandled on_resize")
        self.on_scaling_ratio = lambda res: logger_webrtc_input.warning("unhandled on_scaling_ratio")
        self.on_ping_response = lambda latency: logger_webrtc_input.warning("unhandled on_ping_response")
        self.on_cursor_change = self._on_cursor_change
        self.on_client_webrtc_stats = lambda webrtc_stat_type, webrtc_stats: logger_webrtc_input.warning("unhandled on_client_webrtc_stats")
        self.clipboard_monitor_task = None
        self.multipart_clipboard_buffer = None
        self.multipart_clipboard_mime_type = "text/plain"
        self.multipart_clipboard_total_size = 0
        self.multipart_clipboard_in_progress = False
        self.data_server_instance = data_server_instance
<<<<<<< HEAD
        self.on_update_settings = lambda settings_json: logger_webrtc_input.warning("unhandled update_settings")
=======
        self.is_wayland = is_wayland
        self.wayland_input = None
        self.wayland_scancode_map = {}
        if self.is_wayland:
            try:
                from pixelflux import ScreenCapture
                self.wayland_input = ScreenCapture()
                logger_webrtc_input.info("Wayland input injection initialized.")
                
                if xkb:
                    try:
                        self.xkb_ctx = xkb.Context()
                        self.xkb_keymap = self.xkb_ctx.keymap_new_from_names()
                        self._build_wayland_keymap()
                        logger_webrtc_input.info(f"Built Wayland scancode map with {len(self.wayland_scancode_map)} keys.")
                    except Exception as e:
                        logger_webrtc_input.error(f"Failed to build xkb keymap: {e}")
                else:
                    logger_webrtc_input.warning("xkbcommon not found. Keyboard input on Wayland may fail.")

            except Exception as e:
                logger_webrtc_input.error(f"Failed to initialize Wayland input: {e}")

    def _build_wayland_keymap(self):
        """Builds a reverse mapping from Keysyms to Scancodes using xkbcommon."""
        if not self.xkb_keymap:
            return
        
        # --- CHANGE START ---
        # Force a standard layout to match labwc/Smithay defaults.
        # This prevents system-specific locale settings from shifting scancodes 
        # for keys like minus, comma, etc.
        try:
            self.xkb_keymap = self.xkb_ctx.keymap_new_from_names(
                rules="evdev", model="pc105", layout="us", variant="", options=""
            )
        except Exception as e:
            logger_webrtc_input.warning(f"Could not force 'us' layout, using default: {e}")
        # --- CHANGE END ---

        min_kc = self.xkb_keymap.min_keycode()
        max_kc = self.xkb_keymap.max_keycode()
        
        # Note: Do NOT subtract 8 here if Firefox works. 
        # Smithay/labwc seem to handle the xkb offset internally or via the protocol.
        
        for kc in range(min_kc, max_kc + 1):
            for level in range(4):
                syms = self.xkb_keymap.key_get_syms_by_level(kc, 0, level)
                if syms:
                    for sym in syms:
                        if sym not in self.wayland_scancode_map:
                            self.wayland_scancode_map[sym] = kc
>>>>>>> 159656df

    async def _on_clipboard_read(self, data, mime_type="text/plain"):
        await self.send_clipboard_data(data, mime_type)
    def _on_cursor_change(self, data): self.send_cursor_data(data)
    async def send_clipboard_data(self, data, mime_type="text/plain"):
        if self.gst_webrtc_app.mode != "websockets":
            self.gst_webrtc_app.send_clipboard_data(data, mime_type)
            return
        try:
            is_text = mime_type == "text/plain"
            data_bytes = data.encode('utf-8') if is_text and isinstance(data, str) else data
            total_size = len(data_bytes)
            if total_size < CLIPBOARD_CHUNK_SIZE:
                encoded_data = base64.b64encode(data_bytes).decode('ascii')
                if is_text:
                    message = f"clipboard,{encoded_data}"
                else:
                    message = f"clipboard_binary,{mime_type},{encoded_data}"
                self.gst_webrtc_app.send_ws_message(message)
            else:
                logger_webrtc_input.info(f"Sending large clipboard data ({mime_type}, {total_size} bytes) in multiple parts.")
                start_message = f"clipboard_start,{mime_type},{total_size}"
                self.gst_webrtc_app.send_ws_message(start_message)
                offset = 0
                while offset < total_size:
                    chunk = data_bytes[offset:offset + CLIPBOARD_CHUNK_SIZE]
                    encoded_chunk = base64.b64encode(chunk).decode('ascii')
                    data_message = f"clipboard_data,{encoded_chunk}"
                    self.gst_webrtc_app.send_ws_message(data_message)
                    offset += len(chunk)
                    await asyncio.sleep(0)
                self.gst_webrtc_app.send_ws_message("clipboard_finish")
                logger_webrtc_input.info("Finished sending multi-part clipboard data.")
        except Exception as e:
            logger_webrtc_input.error(f"Failed to send clipboard data: {e}", exc_info=True)
    def send_cursor_data(self, data):
        if self.gst_webrtc_app.mode == "websockets": self.gst_webrtc_app.send_ws_cursor_data(data)
        else: self.gst_webrtc_app.send_cursor_data(data)

    def __keyboard_connect(self): self.keyboard = pynput.keyboard.Controller()
    def __mouse_connect(self):
        if self.uinput_mouse_socket_path:
            logger_webrtc_input.info(f"Connecting to uinput mouse socket: {self.uinput_mouse_socket_path}")
            self.uinput_mouse_socket = socket.socket(socket.AF_UNIX, socket.SOCK_DGRAM)
        if not self.is_wayland and pynput:
            self.mouse = pynput.mouse.Controller()
    def __mouse_disconnect(self):
        if self.mouse: del self.mouse; self.mouse = None
    def __mouse_emit(self, *args, **kwargs):
        if self.uinput_mouse_socket_path:
            cmd = {"args": args, "kwargs": kwargs}
            data = msgpack.packb(cmd, use_bin_type=True)
            self.uinput_mouse_socket.sendto(data, self.uinput_mouse_socket_path)

    async def __gamepad_connect(self, gamepad_idx, client_name, client_num_btns, client_num_axes):
        if not (0 <= gamepad_idx < self.num_gamepads):
            logger_webrtc_input.error(f"Client association: Gamepad index {gamepad_idx} out of range (0-{self.num_gamepads-1}).")
            return

        if gamepad_idx not in self.gamepad_instances:
            logger_webrtc_input.error(
                f"Client association: No persistent gamepad instance found for index {gamepad_idx}. "
                f"This should not happen if _initialize_persistent_gamepads ran correctly."
            )
            return

        # Log the association
        logger_webrtc_input.info(
            f"Client controller '{client_name}' ({client_num_btns}b, {client_num_axes}a) "
            f"is now associated with persistent virtual gamepad slot {gamepad_idx}."
        )
        
        self.client_gamepad_associations[gamepad_idx] = {
            "client_name": client_name,
            "client_num_btns": client_num_btns,
            "client_num_axes": client_num_axes,
            "association_time": time.time()
        }

    async def __gamepad_disconnect(self, gamepad_idx=None):
        if gamepad_idx is None: # Disassociate all if no specific index
            indices_to_disassociate = list(self.client_gamepad_associations.keys())
            logger_webrtc_input.info("Disassociating all client gamepads from persistent slots.")
        elif not (0 <= gamepad_idx < self.num_gamepads):
            logger_webrtc_input.error(f"Client disassociation: Gamepad index {gamepad_idx} out of range.")
            return
        else:
            indices_to_disassociate = [gamepad_idx]

        for idx in indices_to_disassociate:
            if idx in self.client_gamepad_associations:
                associated_info = self.client_gamepad_associations.pop(idx)
                logger_webrtc_input.info(
                    f"Client controller '{associated_info.get('client_name', 'Unknown')}' "
                    f"disassociated from persistent virtual gamepad slot {idx}."
                )
            elif gamepad_idx is not None: # Only log if a specific, non-associated index was requested
                 logger_webrtc_input.warning(
                    f"Client disassociation: No active client association found for gamepad slot {idx} to disassociate."
                )

    def __gamepad_emit_btn(self, gamepad_idx, client_btn_num, client_btn_val):
        gamepad = self.gamepad_instances.get(gamepad_idx)
        if gamepad:
            gamepad.send_event(client_btn_num, client_btn_val, is_button_event=True)

    def __gamepad_emit_axis(self, gamepad_idx, client_axis_num, client_axis_val):
        gamepad = self.gamepad_instances.get(gamepad_idx)
        if gamepad:
            gamepad.send_event(client_axis_num, client_axis_val, is_button_event=False)
            
    async def connect(self):
        if not self.is_wayland and X11_LIBS_AVAILABLE:
            try: self.xdisplay = display.Display()
            except Exception as e: logger_webrtc_input.error(f"Failed to connect to X display: {e}"); self.xdisplay = None
        if self.xdisplay:
            try:
                screen = self.xdisplay.screen()
                width_mm = screen.width_in_mms
                height_mm = screen.height_in_mms
                if width_mm > 0 and height_mm > 0:
                    dpi_x = (screen.width_in_pixels * 25.4) / width_mm
                    dpi_y = (screen.height_in_pixels * 25.4) / height_mm
                    self.system_dpi = (dpi_x + dpi_y) / 2.0
                dpi_scale_factor = self.system_dpi / 96.0
                self.cursor_size_cap = int(self.max_cursor_size * dpi_scale_factor)
                logger_webrtc_input.info(
                    f"System DPI detected as ~{self.system_dpi:.0f}. "
                    f"Cursor size cap set to {self.cursor_size_cap}x{self.cursor_size_cap}px."
                )
            except Exception as e:
                logger_webrtc_input.warning(f"Could not determine system DPI, using default 96. Error: {e}")
        if not self.is_wayland and X11_LIBS_AVAILABLE:
            self.__keyboard_connect()
        if self.xdisplay: await self.reset_keyboard()
        self.__mouse_connect()
        
        # Initialize persistent gamepad instances
        await self._initialize_persistent_gamepads()

    async def _initialize_persistent_gamepads(self):
        logger_webrtc_input.info(f"Initializing {self.num_gamepads} persistent gamepad instances...")
        if not os.path.exists(self.js_socket_path_prefix):
            try:
                os.makedirs(self.js_socket_path_prefix, exist_ok=True)
                logger_webrtc_input.info(f"Created directory for gamepad sockets: {self.js_socket_path_prefix}")
            except OSError as e:
                logger_webrtc_input.error(f"Failed to create directory {self.js_socket_path_prefix} for gamepad sockets: {e}")
                return # Cannot proceed if directory creation fails

        for i in range(self.num_gamepads):
            if i in self.gamepad_instances: # Should not happen on initial call but good for robustness
                logger_webrtc_input.warning(f"Gamepad instance for index {i} already exists. Skipping re-initialization.")
                continue

            js_ip_sock_path = os.path.join(self.js_socket_path_prefix, f"selkies_js{i}.sock")
            evdev_ip_sock_path = os.path.join(self.js_socket_path_prefix, f"selkies_event{1000+i}.sock") 
            
            gamepad = SelkiesGamepad(js_ip_sock_path, evdev_ip_sock_path, self.loop)
            
            # Use standardized name and capabilities from STANDARD_XPAD_CONFIG
            gamepad_name_for_interposer = STANDARD_XPAD_CONFIG.get("name", f"Selkies Virtual Gamepad {i}")
            std_num_btns = len(STANDARD_XPAD_CONFIG["btn_map"])
            std_num_axes = len(STANDARD_XPAD_CONFIG["axes_map"])
            
            # Pass the standardized name to set_config.
            gamepad.set_config(gamepad_name_for_interposer, std_num_btns, std_num_axes)
            
            asyncio.create_task(gamepad.run_servers()) 
            self.gamepad_instances[i] = gamepad # Store by index i
            logger_webrtc_input.info(f"Initialized and started persistent gamepad instance for index {i} (Name: '{gamepad_name_for_interposer}', JS: {js_ip_sock_path}, EVDEV: {evdev_ip_sock_path}).")

    async def disconnect(self):
        logger_webrtc_input.info("Closing all pre-allocated gamepad instances...")
        gamepad_indices_to_close = list(self.gamepad_instances.keys()) # Iterate over a copy of keys
        for gamepad_idx in gamepad_indices_to_close:
            gamepad = self.gamepad_instances.pop(gamepad_idx, None)
            if gamepad:
                logger_webrtc_input.info(f"Closing gamepad instance for index {gamepad_idx} (JS: {gamepad.js_sock_path}).")
                await gamepad.close()
        self.__mouse_disconnect()
        if self.xdisplay: self.xdisplay = None

    async def reset_keyboard(self):
        if self.is_wayland:
            if self.wayland_input:
                # Release common modifiers
                modifiers = [65507, 65505, 65513, 65508, 65506, 65027, 65511, 65512] # Ctrl, Shift, Alt, Meta
                for k in modifiers:
                    scancode = self.wayland_scancode_map.get(k)
                    if scancode:
                        try: self.wayland_input.inject_key(scancode, 0)
                        except: pass
            return

        if not self.keyboard or not self.xdisplay : 
            logger_webrtc_input.warning("Cannot reset keyboard, X display or keyboard controller not available.")
            return
        logger_webrtc_input.info("Resetting keyboard modifiers.")
        lctrl, lshift, lalt, rctrl, rshift, ralt = 65507, 65505, 65513, 65508, 65506, 65027
        lmeta, rmeta, keyf, keyF, keym, keyM, escape = 65511, 65512, 102, 70, 109, 77, 65307
        for k in [lctrl, lshift, lalt, rctrl, rshift, ralt, lmeta, rmeta, keyf, keyF, keym, keyM, escape]:
            try: await self.send_x11_keypress(k, down=False)
            except Exception as e: logger_webrtc_input.warning(f"Error resetting key {k}: {e}")
    
    def send_mouse(self, action, data):
        if action == MOUSE_POSITION:
            if self.mouse: self.mouse.position = data
        elif action == MOUSE_MOVE:
            x, y = data
            if self.uinput_mouse_socket_path:
                self.__mouse_emit(UINPUT_REL_X, x, syn=False)
                self.__mouse_emit(UINPUT_REL_Y, y)
            elif self.xdisplay:
                xtest.fake_input(self.xdisplay, Xlib.X.MotionNotify, detail=True, root=Xlib.X.NONE, x=x, y=y)
                self.xdisplay.sync()
        elif action == MOUSE_SCROLL_UP:
            if self.uinput_mouse_socket_path: self.__mouse_emit(UINPUT_REL_WHEEL, 1)
            elif self.mouse: self.mouse.scroll(0, -1)
        elif action == MOUSE_SCROLL_DOWN:
            if self.uinput_mouse_socket_path: self.__mouse_emit(UINPUT_REL_WHEEL, -1)
            elif self.mouse: self.mouse.scroll(0, 1)
        elif action == MOUSE_SCROLL_LEFT:
            if self.mouse: self.mouse.scroll(-1, 0)
        elif action == MOUSE_SCROLL_RIGHT:
            if self.mouse: self.mouse.scroll(1, 0)
        elif action == MOUSE_BUTTON: 
            btn_map_key = "uinput" if self.uinput_mouse_socket_path else "pynput"
            btn_uinput_or_pynput = MOUSE_BUTTON_MAP[data[1]][btn_map_key]
            if data[0] == MOUSE_BUTTON_PRESS: 
                if self.uinput_mouse_socket_path: self.__mouse_emit(btn_uinput_or_pynput, 1)
                elif self.mouse: self.mouse.press(btn_uinput_or_pynput)
            else: 
                if self.uinput_mouse_socket_path: self.__mouse_emit(btn_uinput_or_pynput, 0)
                elif self.mouse: self.mouse.release(btn_uinput_or_pynput)

    async def send_x11_keypress(self, keysym, down=True):
        if self.is_wayland and self.wayland_input:
            scancode = self.wayland_scancode_map.get(keysym)
            if scancode is None and (0x20 <= keysym <= 0xFF):
                try:
                    lower_sym = ord(chr(keysym).lower())
                    scancode = self.wayland_scancode_map.get(lower_sym)
                except: pass

            if scancode:
                try:
                    self.wayland_input.inject_key(scancode, 1 if down else 0)
                except Exception as e:
                    logger_webrtc_input.warning(f"Failed to inject Wayland key: {e}")
            else:
                await self._xdotool_fallback(keysym, down)
            return

        is_printable = (0x20 <= keysym <= 0xFF) or ((keysym & 0xFF000000) == 0x01000000)
        action = "keydown" if down else "keyup"
        command = None
        use_pynput_for_printable = False
        if is_printable:
            unicode_codepoint = keysym & 0x00FFFFFF if (keysym & 0xFF000000) == 0x01000000 else keysym
            try:
                char = chr(unicode_codepoint)
                if char.isalpha():
                    use_pynput_for_printable = True
                else:
                    xdotool_arg = f"U{unicode_codepoint:04X}"
                    if not self.active_shortcut_modifiers:
                        command = ["xdotool", action, "--clearmodifiers", xdotool_arg]
                    else:
                        command = ["xdotool", action, xdotool_arg]
            except ValueError:
                use_pynput_for_printable = True

        else:
            map_entry = X11_KEYSYM_MAP.get(keysym)
            if map_entry:
                xdotool_arg = map_entry.get('xkey_name')
                if xdotool_arg:
                    command = ["xdotool", action, xdotool_arg]
                    if xdotool_arg in self.SHORTCUT_MODIFIER_XKEY_NAMES:
                        if down:
                            self.active_shortcut_modifiers.add(xdotool_arg)
                        else:
                            self.active_shortcut_modifiers.discard(xdotool_arg)

        if command:
            try:
                process = await subprocess.create_subprocess_exec(
                    *command, stdout=subprocess.PIPE, stderr=subprocess.PIPE
                )
                await asyncio.wait_for(process.communicate(), timeout=0.5)
                if process.returncode == 0:
                    return
            except Exception:
                pass

        if use_pynput_for_printable or not command:
            try:
                if not self.keyboard:
                    await self._xdotool_fallback(keysym, down)
                    return
                
                pynput_key = pynput.keyboard.KeyCode.from_vk(keysym)
                if down:
                    self.keyboard.press(pynput_key)
                else:
                    self.keyboard.release(pynput_key)
            except Exception:
                await self._xdotool_fallback(keysym, down)

    async def _xdotool_fallback(self, keysym_number, down=True):
        if not self.xdisplay:
            return

        xdotool_key_arg = None
        char_for_type_cmd_fallback = None

        if (keysym_number & 0xFF000000) == 0x01000000:
            unicode_codepoint = keysym_number & 0x00FFFFFF
            if 0 <= unicode_codepoint <= 0x10FFFF:
                xdotool_key_arg = f"U{unicode_codepoint:04X}"
                try:
                    char_for_type_cmd_fallback = chr(unicode_codepoint)
                except ValueError:
                    pass
            else:
                return
        else:
            # Assuming XK is available (e.g., from Xlib.XK)
            keysym_name_from_xlib = XK.keysym_to_string(keysym_number)

            if keysym_name_from_xlib is None:
                if 0x20 <= keysym_number <= 0x7E or keysym_number >= 0xA0:
                    try:
                        keysym_name_from_xlib = chr(keysym_number)
                        char_for_type_cmd_fallback = keysym_name_from_xlib
                    except ValueError:
                        return
                else:
                    return
            else:
                if len(keysym_name_from_xlib) == 1:
                    char_for_type_cmd_fallback = keysym_name_from_xlib
            
            xdotool_key_arg = keysym_name_from_xlib

            if len(keysym_name_from_xlib) == 1:
                char_code = ord(keysym_name_from_xlib)
                if char_code >= 0x80 or (char_code == keysym_number and char_code != 0x00):
                    xdotool_key_arg = f"U{char_code:04X}"
            elif keysym_number == 0x00a3: # XK_sterling
                xdotool_key_arg = "sterling"
                if not char_for_type_cmd_fallback:
                    try: char_for_type_cmd_fallback = chr(0xA3)
                    except ValueError: pass

        if xdotool_key_arg is None:
            return

        if self.is_wayland:
            char_to_type = char_for_type_cmd_fallback
            if not char_to_type and 'keysym_name_from_xlib' in locals() and keysym_name_from_xlib and len(keysym_name_from_xlib) == 1:
                char_to_type = keysym_name_from_xlib
            if down and char_to_type:
                try:
                    command_wtype = ["wtype", char_to_type]
                    process_wtype = await subprocess.create_subprocess_exec(
                        *command_wtype,
                        stdout=subprocess.PIPE,
                        stderr=subprocess.PIPE
                    )
                    await asyncio.wait_for(process_wtype.communicate(), timeout=1.0)
                except Exception as e:
                    logger_webrtc_input.warning(f"wtype fallback failed: {e}")
            return

        action = "keydown" if down else "keyup"
        command_key = ["xdotool", action, xdotool_key_arg]
        fallback_succeeded = False

        try:
            process_key = await subprocess.create_subprocess_exec(
                *command_key,
                stdout=subprocess.PIPE,
                stderr=subprocess.PIPE
            )
            stdout_key, stderr_key = await asyncio.wait_for(process_key.communicate(), timeout=1.0)
            if process_key.returncode == 0 and not (stderr_key and (b"No such key name" in stderr_key or b"Error:" in stderr_key.lower())):
                fallback_succeeded = True
            else:
                char_to_type = char_for_type_cmd_fallback
                if not char_to_type and 'keysym_name_from_xlib' in locals() and keysym_name_from_xlib and len(keysym_name_from_xlib) == 1:
                    char_to_type = keysym_name_from_xlib
                
                if down and char_to_type and (0x20 <= ord(char_to_type) <= 0x7E or ord(char_to_type) >= 0xA0) and char_to_type.isprintable():
                    command_type = ["xdotool", "type", "--clearmodifiers", char_to_type]
                    try:
                        process_type = await subprocess.create_subprocess_exec(
                            *command_type,
                            stdout=subprocess.PIPE,
                            stderr=subprocess.PIPE
                        )
                        await asyncio.wait_for(process_type.communicate(), timeout=1.0)
                        if process_type.returncode == 0:
                            fallback_succeeded = True
                    except (asyncio.TimeoutError, FileNotFoundError, Exception):
                        pass
        except (FileNotFoundError, asyncio.TimeoutError, Exception):
            pass

    async def send_x11_mouse(self, x, y, button_mask, scroll_magnitude, relative=False, display_id='primary'):
        if relative:
            final_x = self.last_x + x
            final_y = self.last_y + y
        else:
            offset_x = 0
            offset_y = 0
            if self.data_server_instance and hasattr(self.data_server_instance, 'display_layouts'):
                layout = self.data_server_instance.display_layouts.get(display_id) 
                if layout:
                    offset_x = layout.get('x', 0) 
                    offset_y = layout.get('y', 0)
            final_x = x + offset_x
            final_y = y + offset_y

        self.last_x = final_x
        self.last_y = final_y

        if self.wayland_input:
            is_static_relative = relative and (x == 0 and y == 0)
            
            if not is_static_relative:
                self.wayland_input.inject_mouse_move(float(final_x), float(final_y))

            if button_mask != self.button_mask:
                for bit_index in range(8):
                    current_button_bit_value = (1 << bit_index)
                    button_state_changed = ((self.button_mask & current_button_bit_value) != \
                                            (button_mask & current_button_bit_value))

                    if button_state_changed:
                        is_pressed_now = (button_mask & current_button_bit_value) != 0
                        state = 1 if is_pressed_now else 0
                        mag = float(max(1, scroll_magnitude))

                        if bit_index == 0:
                            self.wayland_input.inject_mouse_button(272, state)
                        elif bit_index == 1:
                            self.wayland_input.inject_mouse_button(274, state)
                        elif bit_index == 2:
                            self.wayland_input.inject_mouse_button(273, state)
                        elif bit_index == 3:
                            if scroll_magnitude > 0 and is_pressed_now:
                                self.wayland_input.inject_mouse_scroll(0.0, -10.0 * mag)
                        elif bit_index == 4:
                            if scroll_magnitude > 0 and is_pressed_now:
                                self.wayland_input.inject_mouse_scroll(0.0, 10.0 * mag)
                        elif bit_index == 6:
                            if scroll_magnitude > 0 and is_pressed_now:
                                self.wayland_input.inject_mouse_scroll(-10.0 * mag, 0.0)
                        elif bit_index == 7:
                            if scroll_magnitude > 0 and is_pressed_now:
                                self.wayland_input.inject_mouse_scroll(10.0 * mag, 0.0)

            self.button_mask = button_mask
            return

        if relative:
            self.send_mouse(MOUSE_MOVE, (x, y))
        else:
            self.send_mouse(MOUSE_POSITION, (final_x, final_y))
        self.last_x = final_x
        self.last_y = final_y

        if button_mask != self.button_mask:
            for bit_index in range(8): # Check bits 0 through 7
                current_button_bit_value = (1 << bit_index)
                button_state_changed = ((self.button_mask & current_button_bit_value) != \
                                        (button_mask & current_button_bit_value))

                if button_state_changed:
                    is_pressed_now = (button_mask & current_button_bit_value) != 0
                    
                    action_to_send = None
                    data_to_send = None
                    is_scroll_action = False
                    performed_keyboard_combo = False # Flag to skip mouse event sending

                    if bit_index == 0: # Left button
                        action_to_send = MOUSE_BUTTON
                        data_to_send = (MOUSE_BUTTON_PRESS if is_pressed_now else MOUSE_BUTTON_RELEASE, MOUSE_BUTTON_LEFT_ID)
                    elif bit_index == 1: # Middle button
                        action_to_send = MOUSE_BUTTON
                        data_to_send = (MOUSE_BUTTON_PRESS if is_pressed_now else MOUSE_BUTTON_RELEASE, MOUSE_BUTTON_MIDDLE_ID)
                    elif bit_index == 2: # Right button
                        action_to_send = MOUSE_BUTTON
                        data_to_send = (MOUSE_BUTTON_PRESS if is_pressed_now else MOUSE_BUTTON_RELEASE, MOUSE_BUTTON_RIGHT_ID)
                    
                    elif bit_index == 3: # Client's Back button (mask 8) OR Scroll Up
                        if scroll_magnitude > 0: # It's an actual scroll down event
                            if is_pressed_now:
                                action_to_send = MOUSE_SCROLL_UP
                                is_scroll_action = True
                        else: # scroll_magnitude is 0, so it's a "Back" action via Alt+Left
                            if is_pressed_now: # Trigger on press
                                if self.keyboard:
                                    logger_webrtc_input.debug("Sending Alt+Left Arrow for Back")
                                    await self.send_x11_keypress(KEYSYM_ALT_L, down=True)
                                    await self.send_x11_keypress(KEYSYM_LEFT_ARROW, down=True)
                                    await self.send_x11_keypress(KEYSYM_LEFT_ARROW, down=False)
                                    await self.send_x11_keypress(KEYSYM_ALT_L, down=False)
                                    performed_keyboard_combo = True
                                else:
                                    logger_webrtc_input.warning("Keyboard not available for Alt+Left.")
                    elif bit_index == 4: # Client's Forward button (mask 16) OR Scroll Down
                        if scroll_magnitude > 0: # It's an actual scroll up event
                            if is_pressed_now:
                                action_to_send = MOUSE_SCROLL_DOWN
                                is_scroll_action = True
                        else: # scroll_magnitude is 0, so it's a "Forward" action via Alt+Right
                            if is_pressed_now: # Trigger on press
                                if self.keyboard:
                                    logger_webrtc_input.debug("Sending Alt+Right Arrow for Forward")
                                    await self.send_x11_keypress(KEYSYM_ALT_L, down=True)
                                    await self.send_x11_keypress(KEYSYM_RIGHT_ARROW, down=True)
                                    await self.send_x11_keypress(KEYSYM_RIGHT_ARROW, down=False)
                                    await self.send_x11_keypress(KEYSYM_ALT_L, down=False)
                                    performed_keyboard_combo = True
                                else:
                                    logger_webrtc_input.warning("Keyboard not available for Alt+Right.")
                    elif bit_index == 6:
                        if scroll_magnitude > 0 and is_pressed_now:
                            action_to_send = MOUSE_SCROLL_LEFT
                            is_scroll_action = True
                    elif bit_index == 7:
                        if scroll_magnitude > 0 and is_pressed_now:
                            action_to_send = MOUSE_SCROLL_RIGHT
                            is_scroll_action = True
                    # Send the determined MOUSE action (if any and no keyboard combo was done)
                    if not performed_keyboard_combo and action_to_send is not None:
                        if is_scroll_action:
                            for _ in range(max(1, scroll_magnitude)):
                                self.send_mouse(action_to_send, None)
                        else: # Regular button action
                            self.send_mouse(action_to_send, data_to_send)
                
            self.button_mask = button_mask

        if not relative and self.xdisplay:
            self.xdisplay.sync()
    async def update_binary_clipboard_setting(self, enabled: bool):
        """Asynchronously updates the binary clipboard setting and restarts the monitor if it's running."""
        new_setting_str = "true" if enabled else "false"
        if self.enable_binary_clipboard == new_setting_str:
            return
        logger_webrtc_input.info(f"Binary clipboard setting changing to: {enabled}. Restarting monitor.")
        self.enable_binary_clipboard = new_setting_str
        if self.clipboard_monitor_task and not self.clipboard_monitor_task.done():
            self.stop_clipboard()  # Signal the loop to exit
            self.clipboard_monitor_task.cancel()
            try:
                await self.clipboard_monitor_task
            except asyncio.CancelledError:
                pass
            self.clipboard_monitor_task = asyncio.create_task(self.start_clipboard())
    def _get_wl_env(self):
        env = os.environ.copy()
        env["WAYLAND_DISPLAY"] = "wayland-0"
        return env

    async def read_clipboard(self, use_binary=False):
        """Reads clipboard. Supports Wayland (wl-paste) and X11 (xclip)."""
        if self.is_wayland:
            try:
                proc_types = await subprocess.create_subprocess_exec(
                    "wl-paste", "--list-types",
                    stdout=subprocess.PIPE, stderr=subprocess.PIPE,
                    env=self._get_wl_env()
                )
                stdout_types, _ = await asyncio.wait_for(proc_types.communicate(), timeout=1.0)
                
                if proc_types.returncode != 0:
                    return None, None

                available_types = stdout_types.decode().strip().split('\n')

                if use_binary:
                    image_mimes = ['image/png', 'image/jpeg', 'image/bmp', 'image/webp']
                    target_mime = next((m for m in image_mimes if m in available_types), None)
                    if target_mime:
                        proc_data = await subprocess.create_subprocess_exec(
                            "wl-paste", "--type", target_mime,
                            stdout=subprocess.PIPE, stderr=subprocess.PIPE,
                            env=self._get_wl_env()
                        )
                        stdout_data, _ = await asyncio.wait_for(proc_data.communicate(), timeout=2.0)
                        if proc_data.returncode == 0 and stdout_data:
                            return stdout_data, target_mime
                text_mimes = ['text/plain', 'text/plain;charset=utf-8', 'UTF8_STRING', 'STRING']
                if any(t in available_types for t in text_mimes):
                    proc_text = await subprocess.create_subprocess_exec(
                        "wl-paste", "--no-newline", # Ensure exact content
                        stdout=subprocess.PIPE, stderr=subprocess.PIPE,
                        env=self._get_wl_env()
                    )
                    stdout_text, _ = await asyncio.wait_for(proc_text.communicate(), timeout=1.0)
                    if proc_text.returncode == 0:
                        return stdout_text.decode('utf-8', errors='replace'), 'text/plain'

                return None, None

            except Exception as e:
                logger_webrtc_input.warning(f"Error reading Wayland clipboard: {e}")
                return None, None
        try:
            proc_targets = await subprocess.create_subprocess_exec(
                "xclip", "-selection", "clipboard", "-o", "-t", "TARGETS",
                stdout=subprocess.PIPE, stderr=subprocess.PIPE
            )
            stdout_targets, _ = await asyncio.wait_for(proc_targets.communicate(), timeout=1)
            if proc_targets.returncode != 0:
                return None, None
            targets = stdout_targets.decode().strip().split('\n')
            if use_binary:
                for mime_type in ['image/png', 'image/jpeg', 'image/bmp', 'image/svg', 'image/webp']:
                    if mime_type in targets:
                        proc_data = await subprocess.create_subprocess_exec(
                            "xclip", "-selection", "clipboard", "-o", "-t", mime_type,
                            stdout=subprocess.PIPE, stderr=subprocess.PIPE
                        )
                        stdout_data, _ = await asyncio.wait_for(proc_data.communicate(), timeout=1)
                        if proc_data.returncode == 0 and stdout_data:
                            return stdout_data, mime_type
            if 'UTF8_STRING' in targets:
                proc_text = await subprocess.create_subprocess_exec(
                    "xclip", "-selection", "clipboard", "-o", "-t", "UTF8_STRING",
                    stdout=subprocess.PIPE, stderr=subprocess.PIPE
                )
                stdout_text, _ = await asyncio.wait_for(proc_text.communicate(), timeout=1)
                if proc_text.returncode == 0:
                    return stdout_text.decode(), 'text/plain'
            return None, None
        except Exception as e:
            logger_webrtc_input.warning(f"Error reading clipboard with xclip: {e}")
            return None, None
    async def write_clipboard(self, data, mime_type="text/plain"):
        if not data:
            return True
        input_bytes = data if isinstance(data, bytes) else data.encode()
        if self.is_wayland:
            try:
                cmd = ["wl-copy", "--type", mime_type]
                process = await subprocess.create_subprocess_exec(
                    *cmd,
                    stdin=subprocess.PIPE,
                    stdout=subprocess.DEVNULL,
                    stderr=subprocess.PIPE,
                    env=self._get_wl_env()
                )
                if process.stdin:
                    process.stdin.write(input_bytes)
                    await process.stdin.drain()
                    process.stdin.close()
                stdout, stderr = await asyncio.wait_for(process.communicate(), timeout=2.0)
                if process.returncode == 0:
                    return True
                else:
                    logger_webrtc_input.warning(f"wl-copy failed code: {process.returncode}, err: {stderr.decode()}")
                    return False
            except Exception as e:
                return False
        try:
            process = await subprocess.create_subprocess_exec(
                "xclip", "-selection", "clipboard", "-i", "-t", mime_type,
                stdin=subprocess.PIPE,
                stdout=subprocess.DEVNULL,
                stderr=subprocess.DEVNULL
            )
            if process.stdin:
                process.stdin.write(input_bytes)
                await process.stdin.drain()
                process.stdin.close()
            return_code = await asyncio.wait_for(process.wait(), timeout=2.0)
            if return_code == 0:
                return True
            else:
                logger_webrtc_input.warning(f"xclip process exited with non-zero code: {return_code}")
                return False
        except asyncio.TimeoutError:
            logger_webrtc_input.warning("Timeout waiting for xclip process to terminate.")
            return False
        except Exception:
            logger_webrtc_input.warning("Error writing to clipboard with xclip", exc_info=True)
            return False
    async def start_clipboard(self):
        if self.enable_clipboard not in ["true", "out"]:
            logger_webrtc_input.info("Skipping outbound clipboard service."); return
        
        logger_webrtc_input.info(f"Clipboard monitor running (binary mode: {self.enable_binary_clipboard in ['true', 'out']})")
        self.clipboard_running = True
        last_data_bytes = b""
        while self.clipboard_running:
            try:
                use_binary = self.enable_binary_clipboard in ["true", "out"]
                curr_data, curr_mime = await self.read_clipboard(use_binary=use_binary)
                if curr_data is None:
                    curr_data_bytes = None
                else:
                    curr_data_bytes = curr_data.encode('utf-8') if isinstance(curr_data, str) else curr_data
                if curr_data_bytes is not None and curr_data_bytes != last_data_bytes:
                    log_data = curr_data if isinstance(curr_data, str) else f"<{len(curr_data)} bytes>"
                    logger_webrtc_input.info(f"Clipboard changed. Sending content ({curr_mime})")
                    await self.on_clipboard_read(curr_data, curr_mime)
                    last_data_bytes = curr_data_bytes
                await asyncio.sleep(0.5)
            except asyncio.CancelledError:
                logger_webrtc_input.info("Clipboard monitor task cancelled.")
                break
            except Exception as e:
                logger_webrtc_input.error(f"Error in clipboard monitor loop: {e}", exc_info=True)
                await asyncio.sleep(2)
        
        self.clipboard_running = False
        logger_webrtc_input.info("Clipboard monitor stopped")

    def stop_clipboard(self): self.clipboard_running = False; logger_webrtc_input.info("Stopping clipboard monitor")
    
    async def start_cursor_monitor(self):
        if self.is_wayland:
            logger_webrtc_input.info("Wayland mode: Cursor monitor disabled (handled by compositor callback).")
            return
        if not self.xdisplay.has_extension("XFIXES"):
            if self.xdisplay.query_extension("XFIXES") is None:
                logger_webrtc_input.error(
                    "XFIXES extension not supported, cannot watch cursor changes"
                )
                return
        xfixes_version = self.xdisplay.xfixes_query_version()
        logger_webrtc_input.info(
            "Found XFIXES version %s.%s",
            xfixes_version.major_version,
            xfixes_version.minor_version,
        )
        logger_webrtc_input.info("starting cursor monitor")
        self.cursors_running = True
        screen = self.xdisplay.screen()
        self.xdisplay.xfixes_select_cursor_input(
            screen.root, xfixes.XFixesDisplayCursorNotifyMask
        )
        logger_webrtc_input.info("watching for cursor changes")
        try:
            cursor_image = self.xdisplay.xfixes_get_cursor_image(screen.root)
            cursor_data = self.cursor_to_msg(cursor_image)
            self.on_cursor_change(cursor_data)
        except Exception as e:
            logger_webrtc_input.warning("exception from fetching initial cursor image: %s", e)
            
        while self.cursors_running:
            if self.xdisplay.pending_events() == 0:
                await asyncio.sleep(0.02)
                continue
            
            event = self.xdisplay.next_event()
            if (event.type, 0) == self.xdisplay.extension_event.DisplayCursorNotify:
                try:
                    cursor_image = self.xdisplay.xfixes_get_cursor_image(screen.root)
                    cursor_data = self.cursor_to_msg(cursor_image)
                    self.on_cursor_change(cursor_data)
                except Exception as e:
                    logger_webrtc_input.warning(
                        "exception from fetching cursor image on change: %s", e
                    )
        logger_webrtc_input.info("cursor monitor stopped")

    def stop_cursor_monitor(self):
        logger_webrtc_input.info("stopping cursor monitor")
        self.cursors_running = False

    def _cursor_image_to_pil(self, cursor):
        byte_data = b''.join(p.to_bytes(4, 'little') for p in cursor.cursor_image)
        return Image.frombytes("RGBA", (cursor.width, cursor.height), byte_data, "raw", "BGRA")

    def cursor_to_msg(self, cursor):
        if not cursor or cursor.width == 0 or cursor.height == 0:
            return {
                "curdata": "", "width": 0, "height": 0,
                "hotx": 0, "hoty": 0, "handle": cursor.cursor_serial if cursor else 0,
            }
        im = self._cursor_image_to_pil(cursor)
        bbox = im.getbbox()
        if bbox is None:
            return {
                "curdata": "", "width": 0, "height": 0,
                "hotx": 0, "hoty": 0, "handle": cursor.cursor_serial,
            }
        cropped_im = im.crop(bbox)
        left, upper, right, lower = bbox
        new_hotx = cursor.xhot - left
        new_hoty = cursor.yhot - upper
        if cropped_im.width > self.cursor_size_cap or cropped_im.height > self.cursor_size_cap:
            if self.cursor_debug:
                logger_webrtc_input.info(f"Cursor ({cropped_im.width}x{cropped_im.height}) exceeds cap ({self.cursor_size_cap}x{self.cursor_size_cap}). Resizing.")
            max_dim = max(cropped_im.width, cropped_im.height)
            scale_factor = self.cursor_size_cap / max_dim
            new_width = int(cropped_im.width * scale_factor)
            new_height = int(cropped_im.height * scale_factor)
            try:
                resampling_filter = Image.Resampling.LANCZOS
            except AttributeError:
                resampling_filter = Image.LANCZOS
            cropped_im = cropped_im.resize((new_width, new_height), resample=resampling_filter)
            new_hotx = int(new_hotx * scale_factor)
            new_hoty = int(new_hoty * scale_factor)
        with io.BytesIO() as f:
            cropped_im.save(f, "PNG")
            png_data = f.getvalue()
        png_data_b64 = base64.b64encode(png_data)
        return {
            "curdata": png_data_b64.decode(),
            "width": cropped_im.width,
            "height": cropped_im.height,
            "hotx": new_hotx,
            "hoty": new_hoty,
            "handle": cursor.cursor_serial,
        }

    async def stop_gamepad_servers(self):
        logger_webrtc_input.info("Stopping all gamepad instances.")
        await self.__gamepad_disconnect()

    async def on_message(self, msg, display_id='primary'):
        toks = msg.split(",")
        msg_type = toks[0]

        if msg_type == "pong":
            if self.ping_start is None: logger_webrtc_input.warning("received pong before ping"); return
            self.on_ping_response(float("%.3f" % ((time.time() - self.ping_start) / 2 * 1000)))
        elif msg_type == "kd":
            keysym = int(toks[1])
            is_printable = (0x20 <= keysym <= 0xFF) or ((keysym & 0xFF000000) == 0x01000000)
            if keysym in self.MODIFIER_KEYSYMS:
                self.active_modifiers.add(keysym)
            if is_printable and not self.active_modifiers:
                unicode_codepoint = keysym & 0x00FFFFFF if (keysym & 0xFF000000) == 0x01000000 else keysym
                try:            
                    char_to_type = chr(unicode_codepoint)
                    if not self.is_wayland and (not char_to_type.isalpha() and char_to_type != ' '):
                        await self.on_message(f"co,end,{char_to_type}")
                        self.atomically_typed_keys.add(keysym)
                    else:
                        await self.send_x11_keypress(keysym, down=True)
                except (ValueError, TypeError):
                    await self.send_x11_keypress(keysym, down=True)
            else:   
                await self.send_x11_keypress(keysym, down=True)
        elif msg_type == "ku":
            keysym = int(toks[1])
            
            if keysym in self.MODIFIER_KEYSYMS:
                self.active_modifiers.discard(keysym)
            if keysym in self.atomically_typed_keys:
                self.atomically_typed_keys.discard(keysym)
                pass
            else:
                await self.send_x11_keypress(keysym, down=False)
        elif msg_type == "kr": await self.reset_keyboard()
        elif msg_type in ["m", "m2"]:
            relative = msg_type == "m2"
            try: x, y, button_mask, scroll_magnitude = [int(i) for i in toks[1:]]
            except: x,y,button_mask,scroll_magnitude = 0,0,self.button_mask,0; relative=False
            try: await self.send_x11_mouse(x, y, button_mask, scroll_magnitude, relative, display_id=display_id)
            except Exception as e: logger_webrtc_input.warning(f"Failed to set mouse cursor: {e}")
        elif msg_type == "p": self.on_mouse_pointer_visible(bool(int(toks[1])))
        elif msg_type == "vb": await self.on_video_encoder_bit_rate(int(toks[1]))
        elif msg_type == "ab": await self.on_audio_encoder_bit_rate(int(toks[1]))
        elif msg_type == "js": 
            cmd = toks[1]
            gamepad_idx = int(toks[2])

            if not (0 <= gamepad_idx < self.num_gamepads):
                logger_webrtc_input.error(f"Client message for gamepad index {gamepad_idx} is out of range (0-{self.num_gamepads-1}).")
                return

            # Get the persistent gamepad instance. It should always exist after connect().
            target_gamepad_instance = self.gamepad_instances.get(gamepad_idx)
            if not target_gamepad_instance:
                logger_webrtc_input.error(
                    f"CRITICAL: No persistent SelkiesGamepad instance found for index {gamepad_idx} in on_message. "
                    f"Gamepad system may not be initialized correctly."
                )
                return

            if cmd == "c": 
                try: client_name_decoded = base64.b64decode(toks[3]).decode('latin-1', 'ignore')[:255]
                except Exception as e: client_name_decoded = f"ClientGamepad{gamepad_idx}"; logger_webrtc_input.warning(f"Error decoding client gamepad name: {e}")
                client_num_axes, client_num_btns = int(toks[4]), int(toks[5])
                
                await self.__gamepad_connect(gamepad_idx, client_name_decoded, client_num_btns, client_num_axes)

            elif cmd == "d": 
                await self.__gamepad_disconnect(gamepad_idx)
            
            elif cmd == "b": 
                button_num = int(toks[3])
                button_val = float(toks[4])
                # Send event to the persistent target_gamepad_instance
                target_gamepad_instance.send_event(button_num, button_val, is_button_event=True)

            elif cmd == "a": 
                axis_num = int(toks[3])
                axis_val = float(toks[4])
                # Send event to the persistent target_gamepad_instance
                target_gamepad_instance.send_event(axis_num, axis_val, is_button_event=False)
            
            else: logger_webrtc_input.warning(f"Unhandled joystick command for slot {gamepad_idx}: js {cmd}")
        elif msg_type == "cws":
            if self.enable_clipboard in ["true", "in"]:
                try:
                    self.multipart_clipboard_total_size = int(toks[1])
                    self.multipart_clipboard_mime_type = "text/plain"
                    self.multipart_clipboard_buffer = io.BytesIO()
                    self.multipart_clipboard_in_progress = True
                    logger_webrtc_input.info(f"Starting multi-part text clipboard receive, total size: {self.multipart_clipboard_total_size}")
                except Exception as e:
                    logger_webrtc_input.error(f"Invalid cws message: {msg}, error: {e}")
            else:
                logger_webrtc_input.warning("Rejecting multi-part clipboard write: inbound clipboard disabled.")
        elif msg_type == "cbs":
            if self.enable_clipboard in ["true", "in"]:
                try:
                    self.multipart_clipboard_mime_type = toks[1]
                    self.multipart_clipboard_total_size = int(toks[2])
                    self.multipart_clipboard_buffer = io.BytesIO()
                    self.multipart_clipboard_in_progress = True
                    logger_webrtc_input.info(f"Starting multi-part binary clipboard receive ({self.multipart_clipboard_mime_type}), total size: {self.multipart_clipboard_total_size}")
                except Exception as e:
                    logger_webrtc_input.error(f"Invalid cbs message: {msg}, error: {e}")
            else:
                logger_webrtc_input.warning("Rejecting multi-part clipboard write: inbound clipboard disabled.")
        elif msg_type == "cwd" or msg_type == "cbd":
            if self.multipart_clipboard_in_progress:
                try:
                    chunk_data = base64.b64decode(toks[1])
                    self.multipart_clipboard_buffer.write(chunk_data)
                except Exception as e:
                    logger_webrtc_input.error(f"Failed to process clipboard data chunk: {e}")
                    self.multipart_clipboard_in_progress = False
        elif msg_type == "cwe" or msg_type == "cbe":
            if self.multipart_clipboard_in_progress:
                received_size = self.multipart_clipboard_buffer.tell()
                if received_size != self.multipart_clipboard_total_size:
                    logger_webrtc_input.error(f"Multi-part clipboard size mismatch. Expected {self.multipart_clipboard_total_size}, got {received_size}. Aborting.")
                else:
                    logger_webrtc_input.info(f"Finished multi-part clipboard receive. Total size: {received_size}")
                    data = self.multipart_clipboard_buffer.getvalue()
                    if self.multipart_clipboard_mime_type == "text/plain":
                        text_data = data.decode("utf-8", "ignore")
                        if await self.write_clipboard(text_data):
                            logger_webrtc_input.info(f"Set multi-part clipboard content, length: {len(text_data)}")
                    else:
                        if await self.write_clipboard(data, mime_type=self.multipart_clipboard_mime_type):
                            logger_webrtc_input.info(f"Set multi-part binary clipboard content ({self.multipart_clipboard_mime_type}), size: {len(data)} bytes")
                self.multipart_clipboard_buffer = None
                self.multipart_clipboard_in_progress = False
        elif msg_type == "cr": 
            if self.enable_clipboard in ["true", "out"]:
                data, mime_type = await self.read_clipboard(use_binary=self.enable_binary_clipboard in ["true", "out"])
                if data:
                    await self.on_clipboard_read(data, mime_type)
                else: logger_webrtc_input.debug("No clipboard content to send on request")
            else: logger_webrtc_input.warning("Rejecting clipboard read: outbound clipboard disabled.")
        elif msg_type == "cb":
            if self.enable_clipboard in ["true", "in"]:
                try:
                    _, mime_type, b64_data = toks
                    data_bytes = base64.b64decode(b64_data)
                    if await self.write_clipboard(data_bytes, mime_type=mime_type):
                        logger_webrtc_input.info(f"Set binary clipboard content ({mime_type}), size: {len(data_bytes)} bytes")
                except Exception as e:
                    logger_webrtc_input.error(f"Binary clipboard write error: {e}")
            else:
                logger_webrtc_input.warning("Rejecting binary clipboard write: inbound binary clipboard disabled.")
        elif msg_type == "cw": 
            if self.enable_clipboard in ["true", "in"]:
                try: data = base64.b64decode(toks[1]).decode('utf-8', 'ignore')
                except Exception as e: logger_webrtc_input.error(f"Clipboard decode error: {e}"); return
                if await self.write_clipboard(data):
                    logger_webrtc_input.info(f"Set clipboard content, length: {len(data)}")
            else: logger_webrtc_input.warning("Rejecting clipboard write: inbound clipboard disabled.")
        elif msg_type == "r": 
            res = toks[1]
            if re.fullmatch(r"^\d+x\d+$", res):
                w, h = [int(i) + int(i)%2 for i in res.split("x")] 
                await self.on_resize(f"{w}x{h}")
            else: logger_webrtc_input.warning(f"Rejecting resolution change, invalid: {res}")
        elif msg_type == "s": 
            scale = toks[1]
            if re.fullmatch(r"^\d+(\.\d+)?$", scale): await self.on_scaling_ratio(float(scale))
            else: logger_webrtc_input.warning(f"Rejecting scaling change, invalid: {scale}")
        elif msg_type == "cmd":
            if len(toks) > 1:
                command_to_run = ",".join(toks[1:])
                logger_webrtc_input.info(f"Attempting to execute command: '{command_to_run}'")
                home_directory = os.path.expanduser("~")
                try:
                    # Use asyncio subprocess for fire-and-forget execution
                    # stdout and stderr are redirected to DEVNULL to ignore output.
                    process = await subprocess.create_subprocess_shell(
                        command_to_run,
                        stdout=subprocess.DEVNULL,
                        stderr=subprocess.DEVNULL,
                        cwd=home_directory
                    )
                    logger_webrtc_input.info(f"Successfully launched command: '{command_to_run}'")
                except Exception as e:
                    logger_webrtc_input.error(f"Failed to launch command '{command_to_run}': {e}")
            else:
                logger_webrtc_input.warning("Received 'cmd' message without a command string.")
        elif msg_type == "_arg_fps": self.on_set_fps(int(toks[1]))
        elif msg_type == "_arg_resize":
            if len(toks) == 3:
                enabled, res_str = toks[1].lower() == "true", toks[2]
                enable_res = None
                if re.fullmatch(r"^\d+x\d+$", res_str):
                    w,h = [int(i)+int(i)%2 for i in res_str.split("x")]; enable_res = f"{w}x{h}"
                elif res_str: logger_webrtc_input.warning(f"Invalid resolution for enable_resize: {res_str}")
                self.on_set_enable_resize(enabled, enable_res)
            else: logger_webrtc_input.error("Invalid _arg_resize command format")
        elif msg_type == "_f": 
            try: self.on_client_fps(int(toks[1]))
            except: logger_webrtc_input.error(f"Failed to parse client FPS: {toks}")
        elif msg_type == "_l": 
            try: self.on_client_latency(int(toks[1]))
            except: logger_webrtc_input.error(f"Failed to parse client latency: {toks}")
        elif msg_type in ["_stats_video", "_stats_audio"]: 
            try: await self.on_client_webrtc_stats(msg_type, ",".join(toks[1:]))
            except: logger_webrtc_input.error("Failed to parse WebRTC Statistics")
        elif msg_type == "co" and toks[1] == "end": 
            try:
                text_to_type = msg[7:]
                cmd = ["wtype", "--", text_to_type] if self.is_wayland else ["xdotool", "type", text_to_type]
                process = await subprocess.create_subprocess_exec(
                    *cmd,
                    stdout=subprocess.PIPE,
                    stderr=subprocess.PIPE
                )
                await asyncio.wait_for(process.communicate(), timeout=0.5)
<<<<<<< HEAD
            except Exception as e: logger_webrtc_input.warning(f"Error with xdotool type: {e}")
        elif toks[0].startswith("FILE_UPLOAD_START:"):
            if self.upload_dir_path is None:
                logger_webrtc_input.warning("Upload directory doesn't exits, skipping the file upload")
                return
            _, file, size = toks[0].split(":", 2)
            # create dir/file instance to wirte data to
            self.handle_upload_dir(file, size)

        elif toks[0].startswith("FILE_UPLOAD_END:"):
            toks = toks[0].split(":", 2)
            logger_webrtc_input.info("Received FILE UPLOAD END: " + " ".join(toks[1:]))
            if (self.active_upload_target_path_conn and self.active_upload_target_path_conn in self.active_uploads_by_path_conn):
                self.active_uploads_by_path_conn[self.active_upload_target_path_conn].close()
                logger_webrtc_input.info(f"Upload finished: {self.active_upload_target_path_conn}")
                del self.active_uploads_by_path_conn[self.active_upload_target_path_conn]
                self.active_upload_target_path_conn = None

        elif toks[0].startswith("FILE_UPLOAD_ERROR:"):
            logger_webrtc_input.error(f"Client reported upload error: {toks[0]}")
            if (self.active_upload_target_path_conn and self.active_upload_target_path_conn in self.active_uploads_by_path_conn):
                self.active_uploads_by_path_conn[self.active_upload_target_path_conn].close()
                try:
                    os.remove(self.active_upload_target_path_conn)
                except OSError:
                    pass
                del self.active_uploads_by_path_conn[self.active_upload_target_path_conn]
            self.active_upload_target_path_conn = None
            logger_webrtc_input.info(f"Purged the file {toks[0].split(':', 2)[1]}")
        elif toks[0].startswith("SETTINGS"):
            settings_data = ','.join(toks[1:]) if len(toks) > 1 else ""
            logger_webrtc_input.info(f"Received SETTINGS message: {settings_data}")
            try:
                settings_json = json.loads(settings_data)
                self.on_update_settings(settings_json)
            except Exception as e:
                logger_webrtc_input.error(f"Failed to parse SETTINGS data: {e}")
=======
            except Exception as e: logger_webrtc_input.warning(f"Error with atomic type: {e}")
>>>>>>> 159656df
        else:
            logger_webrtc_input.info(f"Unknown data channel message: {msg[:100]}") 

    def initialize_upload_dir(self):
        if self.upload_dir in ["/sys", "/proc", "/dev"]:
            logger_webrtc_input.info("Can not initialize upload directory at /sys /proc /dev locations")
            return
        if not self.upload_dir:
            logger_webrtc_input.info("Upload dir is empty")
            return

        if self.upload_dir == "~/Desktop":
            # expand the user dir path
            self.upload_dir_path = os.path.expanduser(self.upload_dir)
        else:
            self.upload_dir_path = self.upload_dir

        try:
            os.makedirs(self.upload_dir_path, exist_ok=True)
            logger_webrtc_input.info(f"Upload directory ensured: {self.upload_dir_path}")
        except OSError as e:
            logger_webrtc_input.error(f"Could not create upload directory {self.upload_dir_path}: {e}")
            self.upload_dir_path = None

    def handle_upload_dir(self, filename, filesize):
        try:
            rel_path_from_client, size_str = filename, filesize
            file_size = int(size_str)

            sane_rel_path = rel_path_from_client.strip('/\\')
            sane_rel_path = os.path.normpath(sane_rel_path)
            path_components = [comp for comp in sane_rel_path.split(os.sep) if comp and comp != '.']

            if not path_components or sane_rel_path.startswith(os.sep) or sane_rel_path.startswith('/') or \
                sane_rel_path.startswith('\\') or ".." in path_components:
                logger_webrtc_input.error(f"Invalid or malicious relative path from client: '{rel_path_from_client}'. Discarding.")

            sane_rel_path = os.path.join(*path_components)
            final_server_path = os.path.join(self.upload_dir_path, sane_rel_path)
            real_upload_dir = os.path.realpath(self.upload_dir_path)
            intended_parent_dir_abs = os.path.abspath(os.path.dirname(final_server_path))
            real_upload_dir_abs = os.path.abspath(real_upload_dir)

            if not intended_parent_dir_abs.startswith(real_upload_dir_abs):
                logger_webrtc_input.error(f"Path escape attempt detected: '{final_server_path}' (from client: '{rel_path_from_client}') is outside of '{real_upload_dir_abs}'. Discarding.")
                return

            target_dir = os.path.dirname(final_server_path)

            if target_dir and target_dir != real_upload_dir_abs and not os.path.exists(target_dir):
                if not os.path.abspath(target_dir).startswith(real_upload_dir_abs):
                    logger_webrtc_input.error(f"Directory creation escape attempt: '{target_dir}' is outside of '{real_upload_dir_abs}'. Discarding.")
                    return
                try:
                    os.makedirs(target_dir, exist_ok=True)
                    logger_webrtc_input.info(f"Created directory for upload: {target_dir}")
                except OSError as e_mkdir:
                    logger_webrtc_input.error(f"Could not create directory {target_dir} for upload: {e_mkdir}")
                    return

            if (self.active_upload_target_path_conn and self.active_upload_target_path_conn in self.active_uploads_by_path_conn):
                try:
                    self.active_uploads_by_path_conn[self.active_upload_target_path_conn].close()
                except Exception as e_close_old:
                    logger_webrtc_input.warning(f"Error closing previous upload stream {self.active_upload_target_path_conn}: {e_close_old}")
                del self.active_uploads_by_path_conn[self.active_upload_target_path_conn]

            self.active_uploads_by_path_conn[final_server_path] = open(final_server_path, "wb")
            self.active_upload_target_path_conn = final_server_path
            logger_webrtc_input.info(f"Upload started: {final_server_path} (client rel_path: '{rel_path_from_client}', size: {file_size})")
        except ValueError:
            logger_webrtc_input.error(f"Invalid FILE_UPLOAD_START format: {filename}")
        except Exception as e_fup_start:
            logger_webrtc_input.error(f"FILE_UPLOAD_START processing error: {e_fup_start}", exc_info=True)

    async def on_msg_data(self, data):
        # Data being received on auxiliary channel would be of type Bytes
        if len(data) <= 0:
            return
        data_type, payload = data[0], data[1:]
        if data_type == 0x01:  # inidicates file data
            if (self.active_upload_target_path_conn and self.active_upload_target_path_conn in self.active_uploads_by_path_conn):
                try:
                    self.active_uploads_by_path_conn[self.active_upload_target_path_conn].write(payload)
                except Exception as e_write:
                    logger_webrtc_input.error(f"File write error for {self.active_upload_target_path_conn}: {e_write}")
                    try:
                        self.active_uploads_by_path_conn[self.active_upload_target_path_conn].close()
                        os.remove(self.active_upload_target_path_conn)
                    except Exception:
                        pass
                    del self.active_uploads_by_path_conn[self.active_upload_target_path_conn]
                    self.active_upload_target_path_conn = None
            else:
                logger_webrtc_input.warning("received file data after upload path is closed")

# MOUSE_POSITION
MOUSE_POSITION = 10
MOUSE_MOVE = 11
MOUSE_SCROLL_UP = 20
MOUSE_SCROLL_DOWN = 21
MOUSE_SCROLL_LEFT = 22
MOUSE_SCROLL_RIGHT = 23
MOUSE_BUTTON_PRESS = 30
MOUSE_BUTTON_RELEASE = 31
MOUSE_BUTTON = 40
MOUSE_BUTTON_LEFT_ID = 41 
MOUSE_BUTTON_MIDDLE_ID = 42
MOUSE_BUTTON_RIGHT_ID = 43

# UINPUT constants if uinput_mouse_socket_path is used
UINPUT_BTN_LEFT = (EV_KEY, BTN_LEFT) 
UINPUT_BTN_MIDDLE = (EV_KEY, BTN_MIDDLE) 
UINPUT_BTN_RIGHT = (EV_KEY, BTN_RIGHT) 
UINPUT_REL_X = (EV_REL, 0x00) # REL_X
UINPUT_REL_Y = (EV_REL, 0x01) # REL_Y
UINPUT_REL_WHEEL = (EV_REL, 0x08) # REL_WHEEL

pynput_left = None
pynput_middle = None
pynput_right = None

if pynput is not None:
    pynput_left = pynput.mouse.Button.left
    pynput_middle = pynput.mouse.Button.middle
    pynput_right = pynput.mouse.Button.right

MOUSE_BUTTON_MAP = {
    MOUSE_BUTTON_LEFT_ID: {"uinput": UINPUT_BTN_LEFT, "pynput": pynput_left},
    MOUSE_BUTTON_MIDDLE_ID: {"uinput": UINPUT_BTN_MIDDLE, "pynput": pynput_middle},
    MOUSE_BUTTON_RIGHT_ID: {"uinput": UINPUT_BTN_RIGHT, "pynput": pynput_right},
}<|MERGE_RESOLUTION|>--- conflicted
+++ resolved
@@ -792,11 +792,8 @@
         cursor_debug=False,
         max_cursor_size=32,
         data_server_instance=None,
-<<<<<<< HEAD
         upload_dir=None
-=======
         is_wayland=False,
->>>>>>> 159656df
     ):
         self.active_shortcut_modifiers = set()
         self.SHORTCUT_MODIFIER_XKEY_NAMES = {
@@ -866,9 +863,7 @@
         self.multipart_clipboard_total_size = 0
         self.multipart_clipboard_in_progress = False
         self.data_server_instance = data_server_instance
-<<<<<<< HEAD
         self.on_update_settings = lambda settings_json: logger_webrtc_input.warning("unhandled update_settings")
-=======
         self.is_wayland = is_wayland
         self.wayland_input = None
         self.wayland_scancode_map = {}
@@ -897,23 +892,15 @@
         if not self.xkb_keymap:
             return
         
-        # --- CHANGE START ---
-        # Force a standard layout to match labwc/Smithay defaults.
-        # This prevents system-specific locale settings from shifting scancodes 
-        # for keys like minus, comma, etc.
         try:
             self.xkb_keymap = self.xkb_ctx.keymap_new_from_names(
                 rules="evdev", model="pc105", layout="us", variant="", options=""
             )
         except Exception as e:
             logger_webrtc_input.warning(f"Could not force 'us' layout, using default: {e}")
-        # --- CHANGE END ---
 
         min_kc = self.xkb_keymap.min_keycode()
         max_kc = self.xkb_keymap.max_keycode()
-        
-        # Note: Do NOT subtract 8 here if Firefox works. 
-        # Smithay/labwc seem to handle the xkb offset internally or via the protocol.
         
         for kc in range(min_kc, max_kc + 1):
             for level in range(4):
@@ -922,7 +909,6 @@
                     for sym in syms:
                         if sym not in self.wayland_scancode_map:
                             self.wayland_scancode_map[sym] = kc
->>>>>>> 159656df
 
     async def _on_clipboard_read(self, data, mime_type="text/plain"):
         await self.send_clipboard_data(data, mime_type)
@@ -1970,7 +1956,6 @@
                     stderr=subprocess.PIPE
                 )
                 await asyncio.wait_for(process.communicate(), timeout=0.5)
-<<<<<<< HEAD
             except Exception as e: logger_webrtc_input.warning(f"Error with xdotool type: {e}")
         elif toks[0].startswith("FILE_UPLOAD_START:"):
             if self.upload_dir_path is None:
@@ -2008,9 +1993,6 @@
                 self.on_update_settings(settings_json)
             except Exception as e:
                 logger_webrtc_input.error(f"Failed to parse SETTINGS data: {e}")
-=======
-            except Exception as e: logger_webrtc_input.warning(f"Error with atomic type: {e}")
->>>>>>> 159656df
         else:
             logger_webrtc_input.info(f"Unknown data channel message: {msg[:100]}") 
 
