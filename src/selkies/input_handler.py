--- conflicted
+++ resolved
@@ -1898,12 +1898,17 @@
                 logger_webrtc_input.warning("Rejecting binary clipboard write: inbound binary clipboard disabled.")
         elif msg_type == "cw": 
             if self.enable_clipboard in ["true", "in"]:
-<<<<<<< HEAD
-                try: data = base64.b64decode(toks[1]).decode('utf-8', 'ignore')
-                except Exception as e: logger_webrtc_input.error(f"Clipboard decode error: {e}"); return
-                if await self.write_clipboard(data):
-                    logger_webrtc_input.info(f"Set clipboard content, length: {len(data)}")
-            else: logger_webrtc_input.warning("Rejecting clipboard write: inbound clipboard disabled.")
+                try: 
+                    data = base64.b64decode(toks[1]).decode("utf-8", 'ignore')
+                    async def _write_cw():
+                        if await self.write_clipboard(data):
+                            logger_webrtc_input.info(f"Set clipboard content, length: {len(data)}")
+                    asyncio.create_task(_write_cw())
+                except Exception as e: 
+                    logger_webrtc_input.error(f"Clipboard decode error: {e}")
+                    return
+            else: 
+                logger_webrtc_input.warning("Rejecting clipboard write: inbound clipboard disabled.")
         elif msg_type == "r": 
             res = toks[1]
             if re.fullmatch(r"^\d+x\d+$", res):
@@ -1933,19 +1938,6 @@
                     logger_webrtc_input.error(f"Failed to launch command '{command_to_run}': {e}")
             else:
                 logger_webrtc_input.warning("Received 'cmd' message without a command string.")
-=======
-                try: 
-                    data = base64.b64decode(toks[1]).decode("utf-8", 'ignore')
-                    async def _write_cw():
-                        if await self.write_clipboard(data):
-                            logger_webrtc_input.info(f"Set clipboard content, length: {len(data)}")
-                    asyncio.create_task(_write_cw())
-                except Exception as e: 
-                    logger_webrtc_input.error(f"Clipboard decode error: {e}")
-                    return
-            else: 
-                logger_webrtc_input.warning("Rejecting clipboard write: inbound clipboard disabled.")
->>>>>>> f1ade4dd
         elif msg_type == "_arg_fps": self.on_set_fps(int(toks[1]))
         elif msg_type == "_arg_resize":
             if len(toks) == 3:
